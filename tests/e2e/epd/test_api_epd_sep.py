import copy
import os

import pytest

from tests.e2e.conftest import RemoteEPDServer
from tests.e2e.epd.conftest import load_config
from tools.aisbench import run_aisbench_cases
from tests.e2e.nightly.multi_node.config.utils import get_cluster_ips
from tests.e2e.nightly.multi_node.config.multi_node_epd_config import ClusterManager
from vllm.utils import get_open_port

model_path = load_config().get("model_path")
MODELS = [os.path.join(model_path, "Qwen2.5-VL-7B-Instruct")]
DATASET_PATH = load_config().get("dataset_path")
CONTAINER_NAME = load_config().get("container_name")

TENSOR_PARALLELS = [1]

SHARED_STORAGE_PATH = "/dev/shm/epd/storage"
ENABLE_PREFIX = [True, False]

DATASET_NAME = ["simulate_truth"]
ROUTER = ["RandomRouter", "RoundRobinRouter", "LeastInFlightRouter"]


@pytest.mark.asyncio
@pytest.mark.perf
@pytest.mark.parametrize("model", MODELS)
@pytest.mark.parametrize("tp_size", TENSOR_PARALLELS)
@pytest.mark.parametrize("dataset_name", DATASET_NAME)
async def test_1e1p1d_ipc_storage_mooncake_001(model: str, tp_size: int,
                                               dataset_name: str):
    '''
    数据集： simulate_truth
    前缀缓存：开启
    部署形态： 1E1P1D、单机
    存储类型：EC storage , KV mooncake
    '''
    env_dict = {}
    env_dict["VLLM_NIXL_SIDE_CHANNEL_PORT"] = "6000"
    e_server_args = [
        "--model", model, "--gpu-memory-utilization", "0.0",
        "--tensor-parallel-size",
        str(tp_size), "--enforce-eager", "--no-enable-prefix-caching",
        "--max-model-len", "10000", "--max-num-batched-tokens", "10000",
        "--max-num-seqs", "1", "--ec-transfer-config",
        '{"ec_connector_extra_config":{"shared_storage_path":"' +
        SHARED_STORAGE_PATH +
        '"},"ec_connector":"ECSharedStorageConnector","ec_role": "ec_producer"}'
    ]

    pd_server_args = [
        [
            "--model", model, "--gpu-memory-utilization", "0.95",
            "--tensor-parallel-size",
            str(tp_size), "--enforce-eager", "--max-model-len", "10000",
            "--max-num-batched-tokens", "10000", "--max-num-seqs", "128",
            "--ec-transfer-config",
            '{"ec_connector_extra_config":{"shared_storage_path":"' +
            SHARED_STORAGE_PATH +
            '"},"ec_connector":"ECSharedStorageConnector","ec_role": "ec_consumer"}',
            "--kv-transfer-config",
            '{"kv_connector_extra_config": {"local_hostname": "localhost", '
            '"metadata_server": "http://localhost:8081/metadata","protocol": "tcp", '
            '"device_name": "", "master_server_address": "localhost:50051", '
            '"global_segment_size": 30000000000},"kv_connector": "MooncakeConnectorStoreV1", '
            '"kv_role": "kv_producer", "mooncake_rpc_port": "50051"}'],
        [
            "--model", model, "--gpu-memory-utilization", "0.95",
            "--tensor-parallel-size",
            str(tp_size), "--enforce-eager", "--max-model-len", "10000",
            "--max-num-batched-tokens", "10000", "--max-num-seqs", "128",
            "--kv-transfer-config",
            '{"kv_connector_extra_config": {"local_hostname": "localhost", '
            '"metadata_server": "http://localhost:8081/metadata","protocol": "tcp", '
            '"device_name": "", "master_server_address": "localhost:50051", '
            '"global_segment_size": 30000000000},"kv_connector": "MooncakeConnectorStoreV1", '
            '"kv_role": "kv_consumer", "mooncake_rpc_port": "50051"}']
    ]

    mooncake_args = [
        "--rpc_port", "50051", "--enable_http_metadata_server=true",
        "--http_metadata_server_host=0.0.0.0",
        "--http_metadata_server_port=8081", "--rpc_thread_num", "8",
        "--default_kv_lease_ttl", "10000", "eviction_ratio", "0.05",
        "--eviction_high_watermark_ratio", "0.9"
    ]

    warmup_cases = [{
        "case_type": "performance",
        "dataset_path": os.path.join(DATASET_PATH, dataset_name),
        "request_conf": "vllm_api_stream_chat",
        "dataset_conf": "textvqa/textvqa_gen_base64",
        "num_prompts": 50,
        "max_out_len": 256,
        "batch_size": 16,
        "temperature": 0.5,
        "top_k": 10,
        "top_p": 0.7,
        "repetition_penalty": 1.2,
        "request_rate": 0,
        "seed": 77,
    }]

    request_rate = [5.34]
    case_dict = {
        "case_type": "performance",
        "dataset_path": os.path.join(DATASET_PATH, dataset_name),
        "request_conf": "vllm_api_stream_chat",
        "dataset_conf": "textvqa/textvqa_gen_base64",
        "num_prompts": 200,
        "batch_size": 128,
        "temperature": 0.5,
        "top_k": 10,
        "top_p": 0.7,
        "repetition_penalty": 1.2,
        "request_rate": 0.28,
        "baseline": 1,
        "seed": 77,
        "result_file_name": f"{dataset_name}_1E1P1D_storage_mooncake",
        "threshold": 0.97
    }
    aisbench_cases = []
    for i in range(len(request_rate)):
        case_dict["request_rate"] = request_rate[i]
        new_case_dict = copy.deepcopy(case_dict)
        aisbench_cases.append(new_case_dict)

    api_port = 10001
    async with RemoteEPDServer(run_mode="worker",
                               store_type="storage",
                               kv_store_type="mooncake",
                               proxy_type="api_server",
                               api_server_port=api_port,
                               pd_num=2,
                               e_num=1,
                               env_dict=env_dict,
                               e_serve_args=e_server_args,
                               pd_serve_args=pd_server_args,
                               mooncake_args=mooncake_args) as server:

        # warm up
        run_aisbench_cases(model=model,
                           port=api_port,
                           aisbench_cases=warmup_cases,
                           verify=False,
                           save=False)
        # aisbench test
        run_aisbench_cases(model=model,
                           port=api_port,
                           card_num=3,
                           aisbench_cases=aisbench_cases)


REQUEST_RATE = [0.28, 0.78, 1.28, 1.78]
DATASET_NAME = ["image_4", "simulate_truth"]
@pytest.mark.asyncio
@pytest.mark.perf
@pytest.mark.parametrize("model", MODELS)
@pytest.mark.parametrize("tp_size", TENSOR_PARALLELS)
@pytest.mark.parametrize("dataset_name", DATASET_NAME)
@pytest.mark.parametrize("request_rate", REQUEST_RATE)
@pytest.mark.parametrize("router", ROUTER)
async def test_1e1p1d_ipc_mooncake_001(model: str, tp_size: int,
                                       dataset_name: str, request_rate: float, router: str):
    '''
    数据集： simulate_truth、image_4
    部署形态： 1E1P1D、单机
    存储类型：EC mooncake , KV mooncake
    调度策略：RandomRouter， RoundRobinRouter，LeastInFlightRouter
    '''
    env_dict = {}
    env_dict["VLLM_NIXL_SIDE_CHANNEL_PORT"] = "6000"
    env_dict["LM_SERVICE_REQUEST_TIMEOUT_SECONDS"] = "300"
    e_server_args = [
        "--model", model, "--gpu-memory-utilization", "0.0",
        "--tensor-parallel-size",
        str(tp_size), "--enforce-eager", "--no-enable-prefix-caching",
        "--max-model-len", "10000", "--max-num-batched-tokens", "10000",
        "--max-num-seqs", "1", "--ec-transfer-config",
        '{"ec_connector_extra_config":{"local_hostname":"localhost",'
        '"metadata_server": "http://localhost:8085/metadata","global_segment_size": 32212254720, '
        '"local_buffer_size": 1073741824, "protocol": "tcp", "device_name": "",'
        '"master_server_address": "localhost:50055","replica_num": 1, "fast_transfer":true, '
        '"fast_transfer_buffer_size": 1, "ec_max_num_scheduled_tokens": "1000000000000000000"},'
        '"ec_connector":"ECMooncakeStorageConnector","ec_role": "ec_producer"}'
    ]

    pd_server_args = [
        [
            "--model", model, "--gpu-memory-utilization", "0.95",
            "--tensor-parallel-size",
            str(tp_size), "--enforce-eager", "--max-model-len", "10000",
            "--max-num-batched-tokens", "10000", "--max-num-seqs", "128",
            "--ec-transfer-config",
            '{"ec_connector_extra_config":{"local_hostname":"localhost",'
            '"metadata_server": "http://localhost:8085/metadata","global_segment_size": 0, '
            '"local_buffer_size": 1073741824, "protocol": "tcp", "device_name": "",'
            '"master_server_address": "localhost:50055","replica_num": 1, "fast_transfer":true, '
            '"fast_transfer_buffer_size": 1},'
            '"ec_connector":"ECMooncakeStorageConnector","ec_role": "ec_consumer"}',
            "--kv-transfer-config",
            '{"kv_connector_extra_config": {"local_hostname": "localhost", '
            '"metadata_server": "http://localhost:8081/metadata","protocol": "tcp", '
            '"device_name": "", "master_server_address": "localhost:50051", '
            '"global_segment_size": 30000000000},"kv_connector": "MooncakeConnectorStoreV1", '
            '"kv_role": "kv_producer", "mooncake_rpc_port": "50051"}'
        ],
        [
            "--model", model, "--gpu-memory-utilization", "0.95",
            "--tensor-parallel-size",
            str(tp_size), "--enforce-eager", "--max-model-len", "10000",
            "--max-num-batched-tokens", "10000", "--max-num-seqs", "128",
            "--kv-transfer-config",
            '{"kv_connector_extra_config": {"local_hostname": "localhost", '
            '"metadata_server": "http://localhost:8081/metadata","protocol": "tcp", '
            '"device_name": "", "master_server_address": "localhost:50051", '
            '"global_segment_size": 30000000000},"kv_connector": "MooncakeConnectorStoreV1", '
            '"kv_role": "kv_consumer", "mooncake_rpc_port": "50051"}'
        ]
    ]

    mooncake_args = [
        [
            "--rpc_port", "50051", "--enable_http_metadata_server=true",
            "--http_metadata_server_host=0.0.0.0",
            "--http_metadata_server_port=8081", "--rpc_thread_num", "8",
            "--default_kv_lease_ttl", "10000", "eviction_ratio", "0.05",
            "--eviction_high_watermark_ratio", "0.9", "--metrics_port", "9005"
        ],
        [
            "--rpc_port", "50055", "--enable_http_metadata_server=true",
            "--http_metadata_server_host=0.0.0.0",
            "--http_metadata_server_port=8085", "--rpc_thread_num", "8",
            "--default_kv_lease_ttl", "10000", "eviction_ratio", "0.05",
            "--eviction_high_watermark_ratio", "0.9", "--metrics_port", "9004"
        ]
    ]

    proxy_args = ["--router", router]

    warmup_cases = [{
        "case_type": "performance",
        "dataset_path": os.path.join(DATASET_PATH, dataset_name),
        "request_conf": "vllm_api_stream_chat",
        "dataset_conf": "textvqa/textvqa_gen_base64",
        "num_prompts": 50,
        "max_out_len": 256,
        "batch_size": 16,
        "temperature": 0.5,
        "top_k": 10,
        "top_p": 0.7,
        "repetition_penalty": 1.2,
        "request_rate": 0,
        "seed": 77,
    }]

    aisbench_cases = [{
        "case_type": "performance",
        "dataset_path": os.path.join(DATASET_PATH, dataset_name),
        "request_conf": "vllm_api_stream_chat",
        "dataset_conf": "textvqa/textvqa_gen_base64",
        "num_prompts": 200,
        "batch_size": 128,
        "temperature": 0.5,
        "top_k": 10,
        "top_p": 0.7,
        "repetition_penalty": 1.2,
        "request_rate": request_rate * 3,
        "baseline": 1,
        "seed": 77,
        "result_file_name": f"{dataset_name}_1E1P1D_mooncake",
        "threshold": 0.97
    }]
    api_port = 10001
    async with RemoteEPDServer(run_mode="worker",
                               store_type="mooncake",
                               kv_store_type="mooncake",
                               proxy_type="api_server",
                               api_server_port=api_port,
                               pd_num=2,
                               e_num=1,
                               proxy_args=proxy_args,
                               env_dict=env_dict,
                               e_serve_args=e_server_args,
                               pd_serve_args=pd_server_args,
                               mooncake_args=mooncake_args) as server:

        # warm up
        run_aisbench_cases(model=model,
                           port=api_port,
                           aisbench_cases=warmup_cases,
                           verify=False,
                           save=False)
        # aisbench test
        run_aisbench_cases(model=model,
                           port=api_port,
                           card_num=3,
                           aisbench_cases=aisbench_cases)


REQUEST_RATE = [0.28, 0.78, 1.28, 1.78]
DATASET_NAME = ["simulate_truth"]
@pytest.mark.asyncio
@pytest.mark.perf
@pytest.mark.parametrize("model", MODELS)
@pytest.mark.parametrize("tp_size", TENSOR_PARALLELS)
@pytest.mark.parametrize("dataset_name", DATASET_NAME)
@pytest.mark.parametrize("request_rate", REQUEST_RATE)
@pytest.mark.parametrize("router", ROUTER)
async def test_1e1p1d_cross_tcp_mooncake_001(model: str, tp_size: int,
                                       dataset_name: str, request_rate: float, router: str):
    '''
    数据集： simulate_truth
    部署形态： 1E1P1D、proxyE-P-D跨机
    存储类型：EC mooncake , KV mooncake
    调度策略：RandomRouter， RoundRobinRouter，LeastInFlightRouter
    通信方式： TCP
    '''
    env_dict = {}
    env_dict["VLLM_NIXL_SIDE_CHANNEL_PORT"] = "6000"
    env_dict["LM_SERVICE_REQUEST_TIMEOUT_SECONDS"] = "300"
    env_dict["TRANSFER_PROTOCOL"] = "tcp"
    env_dict["PYTORCH_NPU_ALLOC_CONF"] = "expandable_segments:True"
    e_num = 1
    p_num = 1
    d_num = 1
    cluster = ClusterManager()
    for i in range(p_num):
        cluster.add_node_info("p", 1, CONTAINER_NAME)
    for i in range(d_num):
        cluster.add_node_info("d", 2, CONTAINER_NAME)

    node_ips = get_cluster_ips()
    rpc_port = 50053
    http_metadata_server_port = 8083
    metrics_port = 9003

    mooncake_ip = node_ips[0]
    e_server_args = [
        "--model", model, "--gpu-memory-utilization", "0.0",
        "--tensor-parallel-size",
        str(tp_size), "--enforce-eager", "--no-enable-prefix-caching",
        "--max-model-len", "10000", "--max-num-batched-tokens", "10000",
        "--max-num-seqs", "1", "--ec-transfer-config",
        f'{{"ec_connector_extra_config":{{"local_hostname":"{mooncake_ip}",'
        f'"metadata_server": "http://{mooncake_ip}:{http_metadata_server_port}/metadata","global_segment_size": 32212254720, '
        '"local_buffer_size": 1073741824, "protocol": "tcp", "device_name": "",'
        f'"master_server_address": "{mooncake_ip}:{rpc_port}","replica_num": 1, "fast_transfer":true, '
        '"fast_transfer_buffer_size": 1, "ec_max_num_scheduled_tokens": "1000000000000000000"},'
        '"ec_connector":"ECMooncakeStorageConnector","ec_role": "ec_producer"}'
    ]

    pd_server_args = [
        [
            "--model", model, "--gpu-memory-utilization", "0.95",
            "--tensor-parallel-size",
            str(tp_size), "--enforce-eager", "--max-model-len", "10000",
            "--max-num-batched-tokens", "10000", "--max-num-seqs", "128",
            "--ec-transfer-config",
            f'{{"ec_connector_extra_config":{{"local_hostname":"{mooncake_ip}",'
            f'"metadata_server": "http://{mooncake_ip}:{http_metadata_server_port}/metadata","global_segment_size": 0, '
            '"local_buffer_size": 1073741824, "protocol": "tcp", "device_name": "",'
            f'"master_server_address": "{mooncake_ip}:{rpc_port}","replica_num": 1, "fast_transfer":true, '
            '"fast_transfer_buffer_size": 1},'
            '"ec_connector":"ECMooncakeStorageConnector","ec_role": "ec_consumer"}',
            "--kv-transfer-config",
            f'{{"kv_connector_extra_config": {{"local_hostname": "{mooncake_ip}", '
            f'"metadata_server": "http://{mooncake_ip}:{http_metadata_server_port}/metadata","protocol": "tcp", '
            f'"device_name": "", "master_server_address": "{mooncake_ip}:{rpc_port}", '
            '"global_segment_size": 30000000000},"kv_connector": "MooncakeConnectorStoreV1", '
            f'"kv_role": "kv_producer", "mooncake_rpc_port": "{rpc_port}"}}'
        ],
        [
            "--model", model, "--gpu-memory-utilization", "0.95",
            "--tensor-parallel-size",
            str(tp_size), "--enforce-eager", "--max-model-len", "10000",
            "--max-num-batched-tokens", "10000", "--max-num-seqs", "128",
            "--kv-transfer-config",
            f'{{"kv_connector_extra_config": {{"local_hostname": "{mooncake_ip}", '
            f'"metadata_server": "http://{mooncake_ip}:{http_metadata_server_port}/metadata","protocol": "tcp", '
            f'"device_name": "", "master_server_address": "{mooncake_ip}:{rpc_port}", '
            '"global_segment_size": 30000000000},"kv_connector": "MooncakeConnectorStoreV1", '
            f'"kv_role": "kv_consumer", "mooncake_rpc_port": "{rpc_port}"}}'
        ]
    ]

    mooncake_args = [
            "--rpc_port", str(rpc_port), "--rpc_address", f"{mooncake_ip}", "--enable_http_metadata_server=true",
            f"--http_metadata_server_host={mooncake_ip}",
            f"--http_metadata_server_port={http_metadata_server_port}", "--rpc_thread_num", "8",
            "--default_kv_lease_ttl", "10000", "eviction_ratio", "0.05",
            "--eviction_high_watermark_ratio", "0.9", "--metrics_port", str(metrics_port)
    ]


    proxy_args = ["--router", router]

    warmup_cases = [{
        "case_type": "performance",
        "dataset_path": os.path.join(DATASET_PATH, dataset_name),
        "request_conf": "vllm_api_stream_chat",
        "dataset_conf": "textvqa/textvqa_gen_base64",
        "num_prompts": 50,
        "max_out_len": 256,
        "batch_size": 16,
        "temperature": 0.5,
        "top_k": 10,
        "top_p": 0.7,
        "repetition_penalty": 1.2,
        "request_rate": 0,
        "seed": 77,
    }]

    aisbench_cases = [{
        "case_type": "performance",
        "dataset_path": os.path.join(DATASET_PATH, dataset_name),
        "request_conf": "vllm_api_stream_chat",
        "dataset_conf": "textvqa/textvqa_gen_base64",
        "num_prompts": 200,
        "batch_size": 128,
        "temperature": 0.5,
        "top_k": 10,
        "top_p": 0.7,
        "repetition_penalty": 1.2,
        "request_rate": request_rate * (e_num+p_num+d_num),
        "baseline": 1,
        "seed": 77,
        "result_file_name": f"{dataset_name}_1E1P1D_mooncake_ipv4",
        "threshold": 0.97
    }]
    api_port = 10001
    async with RemoteEPDServer(run_mode="worker",
                               store_type="mooncake",
                               kv_store_type="mooncake",
                               proxy_type="api_server",
                               api_server_port=api_port,
                               pd_num=p_num+d_num,
                               e_num=e_num,
                               node_info=cluster,
                               proxy_args=proxy_args,
                               env_dict=env_dict,
                               e_serve_args=e_server_args,
                               pd_serve_args=pd_server_args,
                               mooncake_args=mooncake_args) as server:

        # warm up
        run_aisbench_cases(model=model,
                           port=api_port,
                           aisbench_cases=warmup_cases,
                           verify=False,
                           save=False)
        # aisbench test
        run_aisbench_cases(model=model,
                           port=api_port,
                           card_num=e_num+p_num+d_num,
                           aisbench_cases=aisbench_cases)

REQUEST_RATE = [0.28, 0.78, 1.28, 1.78]
DATASET_NAME = ["simulate_truth"]
@pytest.mark.asyncio
@pytest.mark.perf
@pytest.mark.parametrize("model", MODELS)
@pytest.mark.parametrize("tp_size", TENSOR_PARALLELS)
@pytest.mark.parametrize("dataset_name", DATASET_NAME)
@pytest.mark.parametrize("request_rate", REQUEST_RATE)
async def test_2e3p3d_tcp_mooncake_001(model: str, tp_size: int,
                                       dataset_name: str, request_rate: float):
    '''
    数据集： simulate_truth、image_4
    部署形态： 2E3P3D、单机
    存储类型：EC mooncake , KV mooncake
    '''
    env_dict = {}
    env_dict["VLLM_NIXL_SIDE_CHANNEL_PORT"] = "6000"
    env_dict["LM_SERVICE_REQUEST_TIMEOUT_SECONDS"] = "300"
    env_dict["TRANSFER_PROTOCOL"] = "tcp"
    e_num = 2
    p_num = 3
    d_num = 3
    e_server_args = list()
    pd_server_args = list()

    e_arg = [
        "--model", model, "--gpu-memory-utilization", "0.0",
        "--tensor-parallel-size",
        str(tp_size), "--enforce-eager", "--no-enable-prefix-caching",
        "--max-model-len", "10000", "--max-num-batched-tokens", "10000",
        "--max-num-seqs", "1", "--ec-transfer-config",
        '{"ec_connector_extra_config":{"local_hostname":"localhost",'
        '"metadata_server": "http://localhost:8085/metadata","global_segment_size": 32212254720, '
        '"local_buffer_size": 1073741824, "protocol": "tcp", "device_name": "",'
        '"master_server_address": "localhost:50055","replica_num": 1, "fast_transfer":true, '
        '"fast_transfer_buffer_size": 1, "ec_max_num_scheduled_tokens": "1000000000000000000"},'
        '"ec_connector":"ECMooncakeStorageConnector","ec_role": "ec_producer"}'
    ]

    p_arg = [
            "--model", model, "--gpu-memory-utilization", "0.95",
            "--tensor-parallel-size",
            str(tp_size), "--enforce-eager", "--max-model-len", "10000",
            "--max-num-batched-tokens", "10000", "--max-num-seqs", "128",
            "--ec-transfer-config",
            '{"ec_connector_extra_config":{"local_hostname":"localhost",'
            '"metadata_server": "http://localhost:8085/metadata","global_segment_size": 0, '
            '"local_buffer_size": 1073741824, "protocol": "tcp", "device_name": "",'
            '"master_server_address": "localhost:50055","replica_num": 1, "fast_transfer":true, '
            '"fast_transfer_buffer_size": 1},'
            '"ec_connector":"ECMooncakeStorageConnector","ec_role": "ec_consumer"}',
            "--kv-transfer-config",
            '{"kv_connector_extra_config": {"local_hostname": "localhost", '
            '"metadata_server": "http://localhost:8081/metadata","protocol": "tcp", '
            '"device_name": "", "master_server_address": "localhost:50051", '
            '"global_segment_size": 30000000000},"kv_connector": "MooncakeConnectorStoreV1", '
            '"kv_role": "kv_producer", "mooncake_rpc_port": "50051"}'
        ]
    d_arg = [
            "--model", model, "--gpu-memory-utilization", "0.95",
            "--tensor-parallel-size",
            str(tp_size), "--enforce-eager", "--max-model-len", "10000",
            "--max-num-batched-tokens", "10000", "--max-num-seqs", "128",
            "--kv-transfer-config",
            '{"kv_connector_extra_config": {"local_hostname": "localhost", '
            '"metadata_server": "http://localhost:8081/metadata","protocol": "tcp", '
            '"device_name": "", "master_server_address": "localhost:50051", '
            '"global_segment_size": 30000000000},"kv_connector": "MooncakeConnectorStoreV1", '
            '"kv_role": "kv_consumer", "mooncake_rpc_port": "50051"}'
        ]
    for _ in range(e_num):
        e_server_args.append(e_arg)
    for _ in range(p_num):
        pd_server_args.append(p_arg)
    for _ in range(d_num):
        pd_server_args.append(d_arg)


    mooncake_args = [
        [
            "--rpc_port", "50051", "--enable_http_metadata_server=true",
            "--http_metadata_server_host=0.0.0.0",
            "--http_metadata_server_port=8081", "--rpc_thread_num", "8",
            "--default_kv_lease_ttl", "10000", "eviction_ratio", "0.05",
            "--eviction_high_watermark_ratio", "0.9", "--metrics_port", "9005"
        ],
        [
            "--rpc_port", "50055", "--enable_http_metadata_server=true",
            "--http_metadata_server_host=0.0.0.0",
            "--http_metadata_server_port=8085", "--rpc_thread_num", "8",
            "--default_kv_lease_ttl", "10000", "eviction_ratio", "0.05",
            "--eviction_high_watermark_ratio", "0.9", "--metrics_port", "9004"
        ]
    ]

    warmup_cases = [{
        "case_type": "performance",
        "dataset_path": os.path.join(DATASET_PATH, dataset_name),
        "request_conf": "vllm_api_stream_chat",
        "dataset_conf": "textvqa/textvqa_gen_base64",
        "num_prompts": 50,
        "max_out_len": 256,
        "batch_size": 16,
        "temperature": 0.5,
        "top_k": 10,
        "top_p": 0.7,
        "repetition_penalty": 1.2,
        "request_rate": 0,
        "seed": 77,
    }]

    aisbench_cases = [{
        "case_type": "performance",
        "dataset_path": os.path.join(DATASET_PATH, dataset_name),
        "request_conf": "vllm_api_stream_chat",
        "dataset_conf": "textvqa/textvqa_gen_base64",
        "num_prompts": 200,
        "batch_size": 128,
        "temperature": 0.5,
        "top_k": 10,
        "top_p": 0.7,
        "repetition_penalty": 1.2,
        "request_rate": request_rate * (e_num+p_num+d_num),
        "baseline": 1,
        "seed": 77,
        "result_file_name": f"{dataset_name}_2E3P3D_mooncake",
        "threshold": 0.97
    }]
    api_port = 10001
    async with RemoteEPDServer(run_mode="worker",
                               store_type="mooncake",
                               kv_store_type="mooncake",
                               proxy_type="api_server",
                               api_server_port=api_port,
                               pd_num=d_num+p_num,
                               e_num=e_num,
                               env_dict=env_dict,
                               e_serve_args=e_server_args,
                               pd_serve_args=pd_server_args,
                               mooncake_args=mooncake_args) as server:

        # warm up
        run_aisbench_cases(model=model,
                           port=api_port,
                           aisbench_cases=warmup_cases,
                           verify=False,
                           save=False)
        # aisbench test
        run_aisbench_cases(model=model,
                           port=api_port,
                           card_num=e_num+p_num+d_num,
                           aisbench_cases=aisbench_cases)





REQUEST_RATE = [0.28, 0.78, 1.28, 1.78]
DATASET_NAME = ["image_4", "simulate_truth"]
@pytest.mark.asyncio
@pytest.mark.perf
@pytest.mark.parametrize("model", MODELS)
@pytest.mark.parametrize("tp_size", TENSOR_PARALLELS)
@pytest.mark.parametrize("dataset_name", DATASET_NAME)
@pytest.mark.parametrize("request_rate", REQUEST_RATE)
async def test_1e1p1d_ipc_mooncake_ipv6_001(model: str, tp_size: int,
                                       dataset_name: str, request_rate: float):
    '''
    数据集： simulate_truth、image_4
    部署形态： 1E1P1D、单机
    存储类型：EC mooncake , KV mooncake
    通信方式：ipv6
    '''
    env_dict = {}
    env_dict["VLLM_NIXL_SIDE_CHANNEL_PORT"] = "6000"
    env_dict["LM_SERVICE_REQUEST_TIMEOUT_SECONDS"] = "300"
    env_dict["MC_MS_AUTO_DISC"] = "0"
    env_dict["MC_USE_IPV6"] = "1"
    env_dict["TRANSFER_PROTOCOL"] = "tcp"

    rpc_port = 50053
    http_metadata_server_port = 8083
    metrics_port = 9003

    mooncake_ip = "::1"
    e_server_args = [
        "--model", model, "--gpu-memory-utilization", "0.0",
        "--tensor-parallel-size",
        str(tp_size), "--enforce-eager", "--no-enable-prefix-caching",
        "--max-model-len", "10000", "--max-num-batched-tokens", "10000",
        "--max-num-seqs", "1", "--ec-transfer-config",
        f'{{"ec_connector_extra_config":{{"local_hostname":"{mooncake_ip}",'
        f'"metadata_server": "http://[{mooncake_ip}]:{http_metadata_server_port}/metadata","global_segment_size": 32212254720, '
        '"local_buffer_size": 1073741824, "protocol": "tcp", "device_name": "",'
        f'"master_server_address": "[{mooncake_ip}]:{rpc_port}","replica_num": 1, "fast_transfer":true, '
        '"fast_transfer_buffer_size": 1, "ec_max_num_scheduled_tokens": "1000000000000000000"},'
        '"ec_connector":"ECMooncakeStorageConnector","ec_role": "ec_producer"}'
    ]

    pd_server_args = [
        [
            "--model", model, "--gpu-memory-utilization", "0.95",
            "--tensor-parallel-size",
            str(tp_size), "--enforce-eager", "--max-model-len", "10000",
            "--max-num-batched-tokens", "10000", "--max-num-seqs", "128",
            "--ec-transfer-config",
            f'{{"ec_connector_extra_config":{{"local_hostname":"{mooncake_ip}",'
            f'"metadata_server": "http://[{mooncake_ip}]:{http_metadata_server_port}/metadata","global_segment_size": 0, '
            '"local_buffer_size": 1073741824, "protocol": "tcp", "device_name": "",'
            f'"master_server_address": "[{mooncake_ip}]:{rpc_port}","replica_num": 1, "fast_transfer":true, '
            '"fast_transfer_buffer_size": 1},'
            '"ec_connector":"ECMooncakeStorageConnector","ec_role": "ec_consumer"}',
            "--kv-transfer-config",
            f'{{"kv_connector_extra_config": {{"local_hostname": "{mooncake_ip}", '
            f'"metadata_server": "http://[{mooncake_ip}]:{http_metadata_server_port}/metadata","protocol": "tcp", '
            f'"device_name": "", "master_server_address": "[{mooncake_ip}]:{rpc_port}", '
            '"global_segment_size": 30000000000},"kv_connector": "MooncakeConnectorStoreV1", '
            f'"kv_role": "kv_producer", "mooncake_rpc_port": "{rpc_port}"}}'
        ],
        [
            "--model", model, "--gpu-memory-utilization", "0.95",
            "--tensor-parallel-size",
            str(tp_size), "--enforce-eager", "--max-model-len", "10000",
            "--max-num-batched-tokens", "10000", "--max-num-seqs", "128",
            "--kv-transfer-config",
            f'{{"kv_connector_extra_config": {{"local_hostname": "{mooncake_ip}", '
            f'"metadata_server": "http://[{mooncake_ip}]:{http_metadata_server_port}/metadata","protocol": "tcp", '
            f'"device_name": "", "master_server_address": "[{mooncake_ip}]:{rpc_port}", '
            '"global_segment_size": 30000000000},"kv_connector": "MooncakeConnectorStoreV1", '
            f'"kv_role": "kv_consumer", "mooncake_rpc_port": "{rpc_port}"}}'
        ]
    ]

    mooncake_args = [
            "--rpc_port", str(rpc_port), "--rpc_address", "::", "--enable_http_metadata_server=true",
            "--http_metadata_server_host=::",
            f"--http_metadata_server_port={http_metadata_server_port}", "--rpc_thread_num", "8",
            "--default_kv_lease_ttl", "10000", "eviction_ratio", "0.05",
            "--eviction_high_watermark_ratio", "0.9", "--metrics_port", str(metrics_port)
    ]

    warmup_cases = [{
        "case_type": "performance",
        "dataset_path": os.path.join(DATASET_PATH, dataset_name),
        "request_conf": "vllm_api_stream_chat",
        "dataset_conf": "textvqa/textvqa_gen_base64",
        "num_prompts": 50,
        "max_out_len": 256,
        "batch_size": 16,
        "temperature": 0.5,
        "top_k": 10,
        "top_p": 0.7,
        "repetition_penalty": 1.2,
        "request_rate": 0,
        "seed": 77,
    }]

    aisbench_cases = [{
        "case_type": "performance",
        "dataset_path": os.path.join(DATASET_PATH, dataset_name),
        "request_conf": "vllm_api_stream_chat",
        "dataset_conf": "textvqa/textvqa_gen_base64",
        "num_prompts": 200,
        "batch_size": 128,
        "temperature": 0.5,
        "top_k": 10,
        "top_p": 0.7,
        "repetition_penalty": 1.2,
        "request_rate": request_rate * 3,
        "baseline": 1,
        "seed": 77,
        "result_file_name": f"{dataset_name}_1E1P1D_mooncake_ipv6",
        "threshold": 0.97
    }]
    api_port = 10001
    async with RemoteEPDServer(run_mode="worker",
                               store_type="mooncake",
                               kv_store_type="mooncake",
                               proxy_type="api_server",
                               api_server_port=api_port,
                               pd_num=2,
                               e_num=1,
                               env_dict=env_dict,
                               e_serve_args=e_server_args,
                               pd_serve_args=pd_server_args,
                               mooncake_args=mooncake_args) as server:

        # warm up
        run_aisbench_cases(model=model,
                           port=api_port,
                           aisbench_cases=warmup_cases,
                           verify=False,
                           save=False)
        # aisbench test
        run_aisbench_cases(model=model,
                           port=api_port,
                           card_num=3,
                           aisbench_cases=aisbench_cases)

REQUEST_RATE = [0.28, 0.78, 1.28, 1.78]
DATASET_NAME = ["image_4", "simulate_truth"]
@pytest.mark.asyncio
@pytest.mark.perf
@pytest.mark.parametrize("model", MODELS)
@pytest.mark.parametrize("tp_size", TENSOR_PARALLELS)
@pytest.mark.parametrize("dataset_name", DATASET_NAME)
@pytest.mark.parametrize("request_rate", REQUEST_RATE)
async def test_1e1p1d_tcp_mooncake_ipv4_001(model: str, tp_size: int,
                                       dataset_name: str, request_rate: float):
    '''
    数据集： simulate_truth、image_4
    部署形态： 1E1P1D、单机
    存储类型：EC mooncake , KV mooncake
    ipv4
    通信方式： TCP
    '''
    env_dict = {}
    env_dict["VLLM_NIXL_SIDE_CHANNEL_PORT"] = "6000"
    env_dict["LM_SERVICE_REQUEST_TIMEOUT_SECONDS"] = "300"
    env_dict["MC_MS_AUTO_DISC"] = "0"
    env_dict["MC_USE_IPV6"] = "0"
    env_dict["TRANSFER_PROTOCOL"] = "tcp"
    env_dict["PYTORCH_NPU_ALLOC_CONF"] = "expandable_segments:True"

    rpc_port = get_open_port()
    http_metadata_server_port = get_open_port()
    metrics_port = get_open_port()

    mooncake_ip = "0.0.0.0"
    e_server_args = [
        "--model", model, "--gpu-memory-utilization", "0.0",
        "--tensor-parallel-size",
        str(tp_size), "--enforce-eager", "--no-enable-prefix-caching",
        "--max-model-len", "10000", "--max-num-batched-tokens", "10000",
        "--max-num-seqs", "1", "--ec-transfer-config",
        f'{{"ec_connector_extra_config":{{"local_hostname":"{mooncake_ip}",'
        f'"metadata_server": "http://{mooncake_ip}:{http_metadata_server_port}/metadata","global_segment_size": 32212254720, '
        '"local_buffer_size": 1073741824, "protocol": "tcp", "device_name": "",'
        f'"master_server_address": "{mooncake_ip}:{rpc_port}","replica_num": 1, "fast_transfer":true, '
        '"fast_transfer_buffer_size": 1, "ec_max_num_scheduled_tokens": "1000000000000000000"},'
        '"ec_connector":"ECMooncakeStorageConnector","ec_role": "ec_producer"}'
    ]

    pd_server_args = [
        [
            "--model", model, "--gpu-memory-utilization", "0.95",
            "--tensor-parallel-size",
            str(tp_size), "--enforce-eager", "--max-model-len", "10000",
            "--max-num-batched-tokens", "10000", "--max-num-seqs", "128",
            "--ec-transfer-config",
            f'{{"ec_connector_extra_config":{{"local_hostname":"{mooncake_ip}",'
            f'"metadata_server": "http://{mooncake_ip}:{http_metadata_server_port}/metadata","global_segment_size": 0, '
            '"local_buffer_size": 1073741824, "protocol": "tcp", "device_name": "",'
            f'"master_server_address": "{mooncake_ip}:{rpc_port}","replica_num": 1, "fast_transfer":true, '
            '"fast_transfer_buffer_size": 1},'
            '"ec_connector":"ECMooncakeStorageConnector","ec_role": "ec_consumer"}',
            "--kv-transfer-config",
            f'{{"kv_connector_extra_config": {{"local_hostname": "{mooncake_ip}", '
            f'"metadata_server": "http://{mooncake_ip}:{http_metadata_server_port}/metadata","protocol": "tcp", '
            f'"device_name": "", "master_server_address": "{mooncake_ip}:{rpc_port}", '
            '"global_segment_size": 30000000000},"kv_connector": "MooncakeConnectorStoreV1", '
            f'"kv_role": "kv_producer", "mooncake_rpc_port": "{rpc_port}"}}'
        ],
        [
            "--model", model, "--gpu-memory-utilization", "0.95",
            "--tensor-parallel-size",
            str(tp_size), "--enforce-eager", "--max-model-len", "10000",
            "--max-num-batched-tokens", "10000", "--max-num-seqs", "128",
            "--kv-transfer-config",
            f'{{"kv_connector_extra_config": {{"local_hostname": "{mooncake_ip}", '
            f'"metadata_server": "http://{mooncake_ip}:{http_metadata_server_port}/metadata","protocol": "tcp", '
            f'"device_name": "", "master_server_address": "{mooncake_ip}:{rpc_port}", '
            '"global_segment_size": 30000000000},"kv_connector": "MooncakeConnectorStoreV1", '
            f'"kv_role": "kv_consumer", "mooncake_rpc_port": "{rpc_port}"}}'
        ]
    ]

    mooncake_args = [
            "--rpc_port", str(rpc_port), "--rpc_address", "0.0.0.0", "--enable_http_metadata_server=true",
            "--http_metadata_server_host=0.0.0.0",
            f"--http_metadata_server_port={http_metadata_server_port}", "--rpc_thread_num", "8",
            "--default_kv_lease_ttl", "10000", "eviction_ratio", "0.05",
            "--eviction_high_watermark_ratio", "0.9", "--metrics_port", str(metrics_port)
    ]

    warmup_cases = [{
        "case_type": "performance",
        "dataset_path": os.path.join(DATASET_PATH, dataset_name),
        "request_conf": "vllm_api_stream_chat",
        "dataset_conf": "textvqa/textvqa_gen_base64",
        "num_prompts": 50,
        "max_out_len": 256,
        "batch_size": 16,
        "temperature": 0.5,
        "top_k": 10,
        "top_p": 0.7,
        "repetition_penalty": 1.2,
        "request_rate": 0,
        "seed": 77,
    }]

    aisbench_cases = [{
        "case_type": "performance",
        "dataset_path": os.path.join(DATASET_PATH, dataset_name),
        "request_conf": "vllm_api_stream_chat",
        "dataset_conf": "textvqa/textvqa_gen_base64",
        "num_prompts": 200,
        "batch_size": 128,
        "temperature": 0.5,
        "top_k": 10,
        "top_p": 0.7,
        "repetition_penalty": 1.2,
        "request_rate": request_rate * 3,
        "baseline": 1,
        "seed": 77,
        "result_file_name": f"{dataset_name}_1E1P1D_mooncake_tcp_ipv4",
        "threshold": 0.97
    }]
    api_port = 10001
    async with RemoteEPDServer(run_mode="worker",
                               store_type="mooncake",
                               kv_store_type="mooncake",
                               proxy_type="api_server",
                               api_server_port=api_port,
                               pd_num=2,
                               e_num=1,
                               env_dict=env_dict,
                               e_serve_args=e_server_args,
                               pd_serve_args=pd_server_args,
                               mooncake_args=mooncake_args) as server:

        # warm up
        run_aisbench_cases(model=model,
                           port=api_port,
                           aisbench_cases=warmup_cases,
                           verify=False,
                           save=False)
        # aisbench test
        run_aisbench_cases(model=model,
                           port=api_port,
                           card_num=3,
                           aisbench_cases=aisbench_cases)

REQUEST_RATE = [0.28, 0.78, 1.28, 1.78]
DATASET_NAME = ["simulate_truth_samereq", "simulate_truth_diffreq"]
@pytest.mark.asyncio
@pytest.mark.perf
@pytest.mark.parametrize("model", MODELS)
@pytest.mark.parametrize("tp_size", TENSOR_PARALLELS)
@pytest.mark.parametrize("request_rate", REQUEST_RATE)
@pytest.mark.parametrize("enable_prefix", ENABLE_PREFIX)
@pytest.mark.parametrize("dataset_name", DATASET_NAME)
async def test_1e1p1d_ipc_mooncake_ipv4_001(model: str, tp_size: int,
                                       dataset_name: str, request_rate: float, enable_prefix: bool):
    '''
    数据集： simulate_truth_samereq、simulate_truth_diffreq
    部署形态： 1E1P1D、单机
    存储类型：EC mooncake , KV mooncake
    ipv4
    前缀缓存： 开启、关闭
    通信方式： IPC
    '''
    env_dict = {}
    env_dict["VLLM_NIXL_SIDE_CHANNEL_PORT"] = "6000"
    env_dict["LM_SERVICE_REQUEST_TIMEOUT_SECONDS"] = "300"
    env_dict["MC_MS_AUTO_DISC"] = "0"
    env_dict["MC_USE_IPV6"] = "0"
    env_dict["TRANSFER_PROTOCOL"] = "ipc"
    env_dict["PYTORCH_NPU_ALLOC_CONF"] = "expandable_segments:True"

    rpc_port = get_open_port()
    http_metadata_server_port = get_open_port()
    metrics_port = get_open_port()

    mooncake_ip = "0.0.0.0"
    e_server_args = [
        "--model", model, "--gpu-memory-utilization", "0.0",
        "--tensor-parallel-size",
        str(tp_size), "--enforce-eager", "--no-enable-prefix-caching",
        "--max-model-len", "10000", "--max-num-batched-tokens", "10000",
        "--max-num-seqs", "1", "--ec-transfer-config",
        f'{{"ec_connector_extra_config":{{"local_hostname":"{mooncake_ip}",'
        f'"metadata_server": "http://{mooncake_ip}:{http_metadata_server_port}/metadata","global_segment_size": 32212254720, '
        '"local_buffer_size": 1073741824, "protocol": "tcp", "device_name": "",'
        f'"master_server_address": "{mooncake_ip}:{rpc_port}","replica_num": 1, "fast_transfer":true, '
        '"fast_transfer_buffer_size": 1, "ec_max_num_scheduled_tokens": "1000000000000000000"},'
        '"ec_connector":"ECMooncakeStorageConnector","ec_role": "ec_producer"}'
    ]

    pd_server_args = [
        [
            "--model", model, "--gpu-memory-utilization", "0.95",
            "--tensor-parallel-size",
            str(tp_size), "--enforce-eager", "--max-model-len", "10000",
            "--max-num-batched-tokens", "10000", "--max-num-seqs", "128",
            "--ec-transfer-config",
            f'{{"ec_connector_extra_config":{{"local_hostname":"{mooncake_ip}",'
            f'"metadata_server": "http://{mooncake_ip}:{http_metadata_server_port}/metadata","global_segment_size": 0, '
            '"local_buffer_size": 1073741824, "protocol": "tcp", "device_name": "",'
            f'"master_server_address": "{mooncake_ip}:{rpc_port}","replica_num": 1, "fast_transfer":true, '
            '"fast_transfer_buffer_size": 1},'
            '"ec_connector":"ECMooncakeStorageConnector","ec_role": "ec_consumer"}',
            "--kv-transfer-config",
            f'{{"kv_connector_extra_config": {{"local_hostname": "{mooncake_ip}", '
            f'"metadata_server": "http://{mooncake_ip}:{http_metadata_server_port}/metadata","protocol": "tcp", '
            f'"device_name": "", "master_server_address": "{mooncake_ip}:{rpc_port}", '
            '"global_segment_size": 30000000000},"kv_connector": "MooncakeConnectorStoreV1", '
            f'"kv_role": "kv_producer", "mooncake_rpc_port": "{rpc_port}"}}'
        ],
        [
            "--model", model, "--gpu-memory-utilization", "0.95",
            "--tensor-parallel-size",
            str(tp_size), "--enforce-eager", "--max-model-len", "10000",
            "--max-num-batched-tokens", "10000", "--max-num-seqs", "128",
            "--kv-transfer-config",
            f'{{"kv_connector_extra_config": {{"local_hostname": "{mooncake_ip}", '
            f'"metadata_server": "http://{mooncake_ip}:{http_metadata_server_port}/metadata","protocol": "tcp", '
            f'"device_name": "", "master_server_address": "{mooncake_ip}:{rpc_port}", '
            '"global_segment_size": 30000000000},"kv_connector": "MooncakeConnectorStoreV1", '
            f'"kv_role": "kv_consumer", "mooncake_rpc_port": "{rpc_port}"}}'
        ]
    ]
    if not enable_prefix:
        for args in pd_server_args:
            args.append("--no-enable-prefix-caching")
    mooncake_args = [
            "--rpc_port", str(rpc_port), "--rpc_address", "0.0.0.0", "--enable_http_metadata_server=true",
            "--http_metadata_server_host=0.0.0.0",
            f"--http_metadata_server_port={http_metadata_server_port}", "--rpc_thread_num", "8",
            "--default_kv_lease_ttl", "10000", "eviction_ratio", "0.05",
            "--eviction_high_watermark_ratio", "0.9", "--metrics_port", str(metrics_port)
    ]

    warmup_cases = [{
        "case_type": "performance",
        "dataset_path": os.path.join(DATASET_PATH, dataset_name),
        "request_conf": "vllm_api_stream_chat",
        "dataset_conf": "textvqa/textvqa_gen_base64",
        "num_prompts": 50,
        "max_out_len": 256,
        "batch_size": 16,
        "temperature": 0.5,
        "top_k": 10,
        "top_p": 0.7,
        "repetition_penalty": 1.2,
        "request_rate": 0,
        "seed": 77,
    }]

    aisbench_cases = [{
        "case_type": "performance",
        "dataset_path": os.path.join(DATASET_PATH, dataset_name),
        "request_conf": "vllm_api_stream_chat",
        "dataset_conf": "textvqa/textvqa_gen_base64",
        "num_prompts": 200,
        "batch_size": 128,
        "temperature": 0.5,
        "top_k": 10,
        "top_p": 0.7,
        "repetition_penalty": 1.2,
        "request_rate": request_rate * 3,
        "baseline": 1,
        "seed": 77,
        "result_file_name": f"{dataset_name}_1E1P1D_mooncake_ipc_ipv4",
        "threshold": 0.97
    }]
    api_port = 10001
    async with RemoteEPDServer(run_mode="worker",
                               store_type="mooncake",
                               kv_store_type="mooncake",
                               proxy_type="api_server",
                               api_server_port=api_port,
                               pd_num=2,
                               e_num=1,
                               env_dict=env_dict,
                               e_serve_args=e_server_args,
                               pd_serve_args=pd_server_args,
                               mooncake_args=mooncake_args) as server:

        # warm up
        run_aisbench_cases(model=model,
                           port=api_port,
                           aisbench_cases=warmup_cases,
                           verify=False,
                           save=False)
        # aisbench test
        run_aisbench_cases(model=model,
                           port=api_port,
                           card_num=3,
                           aisbench_cases=aisbench_cases)

REQUEST_RATE = [0.28, 0.78, 1.28, 1.78]
DATASET_NAME = ["simulate_truth_samereq", "simulate_truth_diffreq"]
@pytest.mark.asyncio
@pytest.mark.perf
@pytest.mark.parametrize("model", MODELS)
@pytest.mark.parametrize("tp_size", TENSOR_PARALLELS)
@pytest.mark.parametrize("request_rate", REQUEST_RATE)
@pytest.mark.parametrize("enable_prefix", ENABLE_PREFIX)
@pytest.mark.parametrize("dataset_name", DATASET_NAME)
async def test_1e1p1d_ipc_mooncake_ipv6_001(model: str, tp_size: int,
                                       dataset_name: str, request_rate: float, enable_prefix: bool):
    '''
    数据集： simulate_truth_samereq、simulate_truth_diffreq
    部署形态： 1E1P1D、单机
    存储类型：EC mooncake , KV mooncake
    ipv6
    前缀缓存： 开启、关闭
    通信方式： IPC
    '''
    env_dict = {}
    env_dict["VLLM_NIXL_SIDE_CHANNEL_PORT"] = "6000"
    env_dict["LM_SERVICE_REQUEST_TIMEOUT_SECONDS"] = "300"
    env_dict["MC_MS_AUTO_DISC"] = "0"
    env_dict["MC_USE_IPV6"] = "1"
    env_dict["TRANSFER_PROTOCOL"] = "ipc"
    env_dict["PYTORCH_NPU_ALLOC_CONF"] = "expandable_segments:True"

    rpc_port = get_open_port()
    http_metadata_server_port = get_open_port()
    metrics_port = get_open_port()

    mooncake_ip = "::1"
    e_server_args = [
        "--model", model, "--gpu-memory-utilization", "0.0",
        "--tensor-parallel-size",
        str(tp_size), "--enforce-eager", "--no-enable-prefix-caching",
        "--max-model-len", "10000", "--max-num-batched-tokens", "10000",
        "--max-num-seqs", "1", "--ec-transfer-config",
        f'{{"ec_connector_extra_config":{{"local_hostname":"{mooncake_ip}",'
        f'"metadata_server": "http://[{mooncake_ip}]:{http_metadata_server_port}/metadata","global_segment_size": 32212254720, '
        '"local_buffer_size": 1073741824, "protocol": "tcp", "device_name": "",'
        f'"master_server_address": "[{mooncake_ip}]:{rpc_port}","replica_num": 1, "fast_transfer":true, '
        '"fast_transfer_buffer_size": 1, "ec_max_num_scheduled_tokens": "1000000000000000000"},'
        '"ec_connector":"ECMooncakeStorageConnector","ec_role": "ec_producer"}'
    ]

    pd_server_args = [
        [
            "--model", model, "--gpu-memory-utilization", "0.95",
            "--tensor-parallel-size",
            str(tp_size), "--enforce-eager", "--max-model-len", "10000",
            "--max-num-batched-tokens", "10000", "--max-num-seqs", "128",
            "--ec-transfer-config",
            f'{{"ec_connector_extra_config":{{"local_hostname":"{mooncake_ip}",'
            f'"metadata_server": "http://[{mooncake_ip}]:{http_metadata_server_port}/metadata","global_segment_size": 0, '
            '"local_buffer_size": 1073741824, "protocol": "tcp", "device_name": "",'
            f'"master_server_address": "[{mooncake_ip}]:{rpc_port}","replica_num": 1, "fast_transfer":true, '
            '"fast_transfer_buffer_size": 1},'
            '"ec_connector":"ECMooncakeStorageConnector","ec_role": "ec_consumer"}',
            "--kv-transfer-config",
            f'{{"kv_connector_extra_config": {{"local_hostname": "{mooncake_ip}", '
            f'"metadata_server": "http://[{mooncake_ip}]:{http_metadata_server_port}/metadata","protocol": "tcp", '
            f'"device_name": "", "master_server_address": "[{mooncake_ip}]:{rpc_port}", '
            '"global_segment_size": 30000000000},"kv_connector": "MooncakeConnectorStoreV1", '
            f'"kv_role": "kv_producer", "mooncake_rpc_port": "{rpc_port}"}}'
        ],
        [
            "--model", model, "--gpu-memory-utilization", "0.95",
            "--tensor-parallel-size",
            str(tp_size), "--enforce-eager", "--max-model-len", "10000",
            "--max-num-batched-tokens", "10000", "--max-num-seqs", "128",
            "--kv-transfer-config",
            f'{{"kv_connector_extra_config": {{"local_hostname": "{mooncake_ip}", '
            f'"metadata_server": "http://[{mooncake_ip}]:{http_metadata_server_port}/metadata","protocol": "tcp", '
            f'"device_name": "", "master_server_address": "[{mooncake_ip}]:{rpc_port}", '
            '"global_segment_size": 30000000000},"kv_connector": "MooncakeConnectorStoreV1", '
            f'"kv_role": "kv_consumer", "mooncake_rpc_port": "{rpc_port}"}}'
        ]
    ]
    if not enable_prefix:
        for args in pd_server_args:
            args.append("--no-enable-prefix-caching")
    mooncake_args = [
            "--rpc_port", str(rpc_port), "--rpc_address", "::", "--enable_http_metadata_server=true",
            "--http_metadata_server_host=::",
            f"--http_metadata_server_port={http_metadata_server_port}", "--rpc_thread_num", "8",
            "--default_kv_lease_ttl", "10000", "eviction_ratio", "0.05",
            "--eviction_high_watermark_ratio", "0.9", "--metrics_port", str(metrics_port)
    ]

    warmup_cases = [{
        "case_type": "performance",
        "dataset_path": os.path.join(DATASET_PATH, dataset_name),
        "request_conf": "vllm_api_stream_chat",
        "dataset_conf": "textvqa/textvqa_gen_base64",
        "num_prompts": 50,
        "max_out_len": 256,
        "batch_size": 16,
        "temperature": 0.5,
        "top_k": 10,
        "top_p": 0.7,
        "repetition_penalty": 1.2,
        "request_rate": 0,
        "seed": 77,
    }]

    aisbench_cases = [{
        "case_type": "performance",
        "dataset_path": os.path.join(DATASET_PATH, dataset_name),
        "request_conf": "vllm_api_stream_chat",
        "dataset_conf": "textvqa/textvqa_gen_base64",
        "num_prompts": 200,
        "batch_size": 128,
        "temperature": 0.5,
        "top_k": 10,
        "top_p": 0.7,
        "repetition_penalty": 1.2,
        "request_rate": request_rate * 3,
        "baseline": 1,
        "seed": 77,
        "result_file_name": f"{dataset_name}_1E1P1D_mooncake_ipc_ipv6",
        "threshold": 0.97
    }]
    api_port = 10001
    async with RemoteEPDServer(run_mode="worker",
                               store_type="mooncake",
                               kv_store_type="mooncake",
                               proxy_type="api_server",
                               api_server_port=api_port,
                               pd_num=2,
                               e_num=1,
                               env_dict=env_dict,
                               e_serve_args=e_server_args,
                               pd_serve_args=pd_server_args,
                               mooncake_args=mooncake_args) as server:

        # warm up
        run_aisbench_cases(model=model,
                           port=api_port,
                           aisbench_cases=warmup_cases,
                           verify=False,
                           save=False)
        # aisbench test
        run_aisbench_cases(model=model,
                           port=api_port,
                           card_num=3,
                           aisbench_cases=aisbench_cases)

REQUEST_RATE = [0.28, 0.78, 1.28, 1.78]
DATASET_NAME = ["simulate_truth"]
@pytest.mark.asyncio
@pytest.mark.perf
@pytest.mark.parametrize("model", MODELS)
@pytest.mark.parametrize("tp_size", TENSOR_PARALLELS)
@pytest.mark.parametrize("request_rate", REQUEST_RATE)
@pytest.mark.parametrize("router", ROUTER)
@pytest.mark.parametrize("dataset_name", DATASET_NAME)
async def test_2e3p3d_tcp_mooncake_ipv4_001(model: str, tp_size: int,
                                       dataset_name: str, request_rate: float, router: str):
    '''
    数据集： simulate_truth
    部署形态： 2E3P3D、单机
    存储类型：EC mooncake , KV mooncake
    ipv4
    开启前缀缓存
    调度策略：RandomRouter， RoundRobinRouter，LeastInFlightRouter
    通信方式： TCP

    '''
    env_dict = {}
    env_dict["VLLM_NIXL_SIDE_CHANNEL_PORT"] = "6000"
    env_dict["LM_SERVICE_REQUEST_TIMEOUT_SECONDS"] = "300"
    env_dict["MC_MS_AUTO_DISC"] = "0"
    env_dict["MC_USE_IPV6"] = "0"
    env_dict["TRANSFER_PROTOCOL"] = "tcp"
    env_dict["PYTORCH_NPU_ALLOC_CONF"] = "expandable_segments:True"

    rpc_port = get_open_port()
    http_metadata_server_port = get_open_port()
    metrics_port = get_open_port()

    mooncake_ip = "0.0.0.0"
    e_num = 2
    p_num = 3
    d_num = 3
    e_server_args = list()
    pd_server_args = list()

    e_arg = [
        "--model", model, "--gpu-memory-utilization", "0.0",
        "--tensor-parallel-size",
        str(tp_size), "--enforce-eager", "--no-enable-prefix-caching",
        "--max-model-len", "10000", "--max-num-batched-tokens", "10000",
        "--max-num-seqs", "1", "--ec-transfer-config",
        f'{{"ec_connector_extra_config":{{"local_hostname":"{mooncake_ip}",'
        f'"metadata_server": "http://{mooncake_ip}:{http_metadata_server_port}/metadata","global_segment_size": 32212254720, '
        '"local_buffer_size": 1073741824, "protocol": "tcp", "device_name": "",'
        f'"master_server_address": "{mooncake_ip}:{rpc_port}","replica_num": 1, "fast_transfer":true, '
        '"fast_transfer_buffer_size": 1, "ec_max_num_scheduled_tokens": "1000000000000000000"},'
        '"ec_connector":"ECMooncakeStorageConnector","ec_role": "ec_producer"}'
    ]

    p_arg = [
        "--model", model, "--gpu-memory-utilization", "0.95",
            "--tensor-parallel-size",
            str(tp_size), "--enforce-eager", "--max-model-len", "10000",
            "--max-num-batched-tokens", "10000", "--max-num-seqs", "128",
            "--ec-transfer-config",
            f'{{"ec_connector_extra_config":{{"local_hostname":"{mooncake_ip}",'
            f'"metadata_server": "http://{mooncake_ip}:{http_metadata_server_port}/metadata","global_segment_size": 0, '
            '"local_buffer_size": 1073741824, "protocol": "tcp", "device_name": "",'
            f'"master_server_address": "{mooncake_ip}:{rpc_port}","replica_num": 1, "fast_transfer":true, '
            '"fast_transfer_buffer_size": 1},'
            '"ec_connector":"ECMooncakeStorageConnector","ec_role": "ec_consumer"}',
            "--kv-transfer-config",
            f'{{"kv_connector_extra_config": {{"local_hostname": "{mooncake_ip}", '
            f'"metadata_server": "http://{mooncake_ip}:{http_metadata_server_port}/metadata","protocol": "tcp", '
            f'"device_name": "", "master_server_address": "{mooncake_ip}:{rpc_port}", '
            '"global_segment_size": 30000000000},"kv_connector": "MooncakeConnectorStoreV1", '
            f'"kv_role": "kv_producer", "mooncake_rpc_port": "{rpc_port}"}}'
    ]
    d_arg = [
        "--model", model, "--gpu-memory-utilization", "0.95",
            "--tensor-parallel-size",
            str(tp_size), "--enforce-eager", "--max-model-len", "10000",
            "--max-num-batched-tokens", "10000", "--max-num-seqs", "128",
            "--kv-transfer-config",
            f'{{"kv_connector_extra_config": {{"local_hostname": "{mooncake_ip}", '
            f'"metadata_server": "http://{mooncake_ip}:{http_metadata_server_port}/metadata","protocol": "tcp", '
            f'"device_name": "", "master_server_address": "{mooncake_ip}:{rpc_port}", '
            '"global_segment_size": 30000000000},"kv_connector": "MooncakeConnectorStoreV1", '
            f'"kv_role": "kv_consumer", "mooncake_rpc_port": "{rpc_port}"}}'
    ]
    for _ in range(e_num):
        e_server_args.append(e_arg)
    for _ in range(p_num):
        pd_server_args.append(p_arg)
    for _ in range(d_num):
        pd_server_args.append(d_arg)


    mooncake_args = [
            "--rpc_port", str(rpc_port), "--rpc_address", "0.0.0.0", "--enable_http_metadata_server=true",
            "--http_metadata_server_host=0.0.0.0",
            f"--http_metadata_server_port={http_metadata_server_port}", "--rpc_thread_num", "8",
            "--default_kv_lease_ttl", "10000", "eviction_ratio", "0.05",
            "--eviction_high_watermark_ratio", "0.9", "--metrics_port", str(metrics_port)
    ]
    proxy_args = ["--router", router]

    warmup_cases = [{
        "case_type": "performance",
        "dataset_path": os.path.join(DATASET_PATH, dataset_name),
        "request_conf": "vllm_api_stream_chat",
        "dataset_conf": "textvqa/textvqa_gen_base64",
        "num_prompts": 50,
        "max_out_len": 256,
        "batch_size": 16,
        "temperature": 0.5,
        "top_k": 10,
        "top_p": 0.7,
        "repetition_penalty": 1.2,
        "request_rate": 0,
        "seed": 77,
    }]

    aisbench_cases = [{
        "case_type": "performance",
        "dataset_path": os.path.join(DATASET_PATH, dataset_name),
        "request_conf": "vllm_api_stream_chat",
        "dataset_conf": "textvqa/textvqa_gen_base64",
        "num_prompts": 200,
        "batch_size": 128,
        "temperature": 0.5,
        "top_k": 10,
        "top_p": 0.7,
        "repetition_penalty": 1.2,
        "request_rate": request_rate * 8,
        "baseline": 1,
        "seed": 77,
        "result_file_name": f"{dataset_name}_2E3P3D_mooncake_tcp_ipv4",
        "threshold": 0.97
    }]
    api_port = 10001
    async with RemoteEPDServer(run_mode="worker",
                               store_type="mooncake",
                               kv_store_type="mooncake",
                               proxy_type="api_server",
                               api_server_port=api_port,
                               pd_num=6,
                               e_num=2,
                               env_dict=env_dict,
                               proxy_args=proxy_args,
                               e_serve_args=e_server_args,
                               pd_serve_args=pd_server_args,
                               mooncake_args=mooncake_args) as server:

        # warm up
        run_aisbench_cases(model=model,
                           port=api_port,
                           aisbench_cases=warmup_cases,
                           verify=False,
                           save=False)
        # aisbench test
        run_aisbench_cases(model=model,
                           port=api_port,
                           card_num=8,
                           aisbench_cases=aisbench_cases)

REQUEST_RATE = [0.28, 0.78, 1.28, 1.78]
DATASET_NAME = ["simulate_truth"]
@pytest.mark.asyncio
@pytest.mark.perf
@pytest.mark.parametrize("model", MODELS)
@pytest.mark.parametrize("tp_size", TENSOR_PARALLELS)
@pytest.mark.parametrize("request_rate", REQUEST_RATE)
@pytest.mark.parametrize("dataset_name", DATASET_NAME)
async def test_2e3p3d_tcp_mooncake_ipv6_001(model: str, tp_size: int,
                                       dataset_name: str, request_rate: float):
    '''
    数据集： simulate_truth
    部署形态： 2E3P3D、单机
    存储类型：EC mooncake , KV mooncake
    ipv6
    开启前缀缓存
    通信方式： TCP
    '''
    env_dict = {}
    env_dict["VLLM_NIXL_SIDE_CHANNEL_PORT"] = "6000"
    env_dict["LM_SERVICE_REQUEST_TIMEOUT_SECONDS"] = "300"
    env_dict["MC_MS_AUTO_DISC"] = "0"
    env_dict["MC_USE_IPV6"] = "1"
    env_dict["TRANSFER_PROTOCOL"] = "tcp"
    env_dict["PYTORCH_NPU_ALLOC_CONF"] = "expandable_segments:True"

    rpc_port = get_open_port()
    http_metadata_server_port = get_open_port()
    metrics_port = get_open_port()

    e_num = 2
    p_num = 3
    d_num = 3
    e_server_args = list()
    pd_server_args = list()
    mooncake_ip = "::1"

    e_arg = [
        "--model", model, "--gpu-memory-utilization", "0.0",
        "--tensor-parallel-size",
        str(tp_size), "--enforce-eager", "--no-enable-prefix-caching",
        "--max-model-len", "10000", "--max-num-batched-tokens", "10000",
        "--max-num-seqs", "1", "--ec-transfer-config",
        f'{{"ec_connector_extra_config":{{"local_hostname":"{mooncake_ip}",'
        f'"metadata_server": "http://[{mooncake_ip}]:{http_metadata_server_port}/metadata","global_segment_size": 32212254720, '
        '"local_buffer_size": 1073741824, "protocol": "tcp", "device_name": "",'
        f'"master_server_address": "[{mooncake_ip}]:{rpc_port}","replica_num": 1, "fast_transfer":true, '
        '"fast_transfer_buffer_size": 1, "ec_max_num_scheduled_tokens": "1000000000000000000"},'
        '"ec_connector":"ECMooncakeStorageConnector","ec_role": "ec_producer"}'
    ]

    p_arg = [
        "--model", model, "--gpu-memory-utilization", "0.95",
            "--tensor-parallel-size",
            str(tp_size), "--enforce-eager", "--max-model-len", "10000",
            "--max-num-batched-tokens", "10000", "--max-num-seqs", "128",
            "--ec-transfer-config",
            f'{{"ec_connector_extra_config":{{"local_hostname":"{mooncake_ip}",'
            f'"metadata_server": "http://[{mooncake_ip}]:{http_metadata_server_port}/metadata","global_segment_size": 0, '
            '"local_buffer_size": 1073741824, "protocol": "tcp", "device_name": "",'
            f'"master_server_address": "[{mooncake_ip}]:{rpc_port}","replica_num": 1, "fast_transfer":true, '
            '"fast_transfer_buffer_size": 1},'
            '"ec_connector":"ECMooncakeStorageConnector","ec_role": "ec_consumer"}',
            "--kv-transfer-config",
            f'{{"kv_connector_extra_config": {{"local_hostname": "{mooncake_ip}", '
            f'"metadata_server": "http://[{mooncake_ip}]:{http_metadata_server_port}/metadata","protocol": "tcp", '
            f'"device_name": "", "master_server_address": "[{mooncake_ip}]:{rpc_port}", '
            '"global_segment_size": 30000000000},"kv_connector": "MooncakeConnectorStoreV1", '
            f'"kv_role": "kv_producer", "mooncake_rpc_port": "{rpc_port}"}}'
    ]
    d_arg = [
        "--model", model, "--gpu-memory-utilization", "0.95",
            "--tensor-parallel-size",
            str(tp_size), "--enforce-eager", "--max-model-len", "10000",
            "--max-num-batched-tokens", "10000", "--max-num-seqs", "128",
            "--kv-transfer-config",
            f'{{"kv_connector_extra_config": {{"local_hostname": "{mooncake_ip}", '
            f'"metadata_server": "http://[{mooncake_ip}]:{http_metadata_server_port}/metadata","protocol": "tcp", '
            f'"device_name": "", "master_server_address": "[{mooncake_ip}]:{rpc_port}", '
            '"global_segment_size": 30000000000},"kv_connector": "MooncakeConnectorStoreV1", '
            f'"kv_role": "kv_consumer", "mooncake_rpc_port": "{rpc_port}"}}'
    ]
    for _ in range(e_num):
        e_server_args.append(e_arg)
    for _ in range(p_num):
        pd_server_args.append(p_arg)
    for _ in range(d_num):
        pd_server_args.append(d_arg)


    mooncake_args = [
            "--rpc_port", str(rpc_port), "--rpc_address", "::", "--enable_http_metadata_server=true",
            "--http_metadata_server_host=::",
            f"--http_metadata_server_port={http_metadata_server_port}", "--rpc_thread_num", "8",
            "--default_kv_lease_ttl", "10000", "eviction_ratio", "0.05",
            "--eviction_high_watermark_ratio", "0.9", "--metrics_port", str(metrics_port)
    ]

    warmup_cases = [{
        "case_type": "performance",
        "dataset_path": os.path.join(DATASET_PATH, dataset_name),
        "request_conf": "vllm_api_stream_chat",
        "dataset_conf": "textvqa/textvqa_gen_base64",
        "num_prompts": 50,
        "max_out_len": 256,
        "batch_size": 16,
        "temperature": 0.5,
        "top_k": 10,
        "top_p": 0.7,
        "repetition_penalty": 1.2,
        "request_rate": 0,
        "seed": 77,
    }]

    aisbench_cases = [{
        "case_type": "performance",
        "dataset_path": os.path.join(DATASET_PATH, dataset_name),
        "request_conf": "vllm_api_stream_chat",
        "dataset_conf": "textvqa/textvqa_gen_base64",
        "num_prompts": 200,
        "batch_size": 128,
        "temperature": 0.5,
        "top_k": 10,
        "top_p": 0.7,
        "repetition_penalty": 1.2,
        "request_rate": request_rate * 8,
        "baseline": 1,
        "seed": 77,
        "result_file_name": f"{dataset_name}_2E3P3D_mooncake_tcp_ipv6",
        "threshold": 0.97
    }]
    api_port = 10001
    async with RemoteEPDServer(run_mode="worker",
                               store_type="mooncake",
                               kv_store_type="mooncake",
                               proxy_type="api_server",
                               api_server_port=api_port,
                               pd_num=6,
                               e_num=2,
                               env_dict=env_dict,
                               e_serve_args=e_server_args,
                               pd_serve_args=pd_server_args,
                               mooncake_args=mooncake_args) as server:

        # warm up
        run_aisbench_cases(model=model,
                           port=api_port,
                           aisbench_cases=warmup_cases,
                           verify=False,
                           save=False)
        # aisbench test
        run_aisbench_cases(model=model,
                           port=api_port,
                           card_num=8,
                           aisbench_cases=aisbench_cases)

REQUEST_RATE = [0.28, 0.78, 1.28, 1.78]
DATASET_NAME = ["image_4", "simulate_truth"]
@pytest.mark.asyncio
@pytest.mark.perf
@pytest.mark.parametrize("model", MODELS)
@pytest.mark.parametrize("tp_size", TENSOR_PARALLELS)
@pytest.mark.parametrize("request_rate", REQUEST_RATE)
@pytest.mark.parametrize("dataset_name", DATASET_NAME)
async def test_proxy_1e1p1d_cross_tcp_mooncake_ipv4_001(model: str, tp_size: int,
                                       dataset_name: str, request_rate: float):
    '''
    数据集： simulate_truth、image_4
    部署形态： 1E1P1D、proxy-EPD跨机
    存储类型：EC mooncake , KV mooncake
    通信方式： TCP
    开启前缀缓存
    ipv4
    '''
    env_dict = {}
    env_dict["VLLM_NIXL_SIDE_CHANNEL_PORT"] = "6000"
    env_dict["LM_SERVICE_REQUEST_TIMEOUT_SECONDS"] = "300"
    env_dict["MC_MS_AUTO_DISC"] = "0"
    env_dict["TRANSFER_PROTOCOL"] = "tcp"
    env_dict["PYTORCH_NPU_ALLOC_CONF"] = "expandable_segments:True"
    e_num = 1
    p_num = 1
    d_num = 1
    cluster = ClusterManager()
    for i in range(p_num):
        cluster.add_node_info("e", 1, CONTAINER_NAME)
    for i in range(p_num):
        cluster.add_node_info("p", 1, CONTAINER_NAME)
    for i in range(d_num):
        cluster.add_node_info("d", 1, CONTAINER_NAME)

    node_ips = get_cluster_ips()
    rpc_port = get_open_port()
    http_metadata_server_port = get_open_port()
    metrics_port = get_open_port()

    mooncake_ip = node_ips[0]
    e_server_args = [
        "--model", model, "--gpu-memory-utilization", "0.0",
        "--tensor-parallel-size",
        str(tp_size), "--enforce-eager", "--no-enable-prefix-caching",
        "--max-model-len", "10000", "--max-num-batched-tokens", "10000",
        "--max-num-seqs", "1", "--ec-transfer-config",
        f'{{"ec_connector_extra_config":{{"local_hostname":"{node_ips[1]}",'
        f'"metadata_server": "http://{mooncake_ip}:{http_metadata_server_port}/metadata","global_segment_size": 32212254720, '
        '"local_buffer_size": 1073741824, "protocol": "tcp", "device_name": "",'
        f'"master_server_address": "{mooncake_ip}:{rpc_port}","replica_num": 1, "fast_transfer":true, '
        '"fast_transfer_buffer_size": 1, "ec_max_num_scheduled_tokens": "1000000000000000000"},'
        '"ec_connector":"ECMooncakeStorageConnector","ec_role": "ec_producer"}'
    ]

    pd_server_args = [
        [
            "--model", model, "--gpu-memory-utilization", "0.95",
            "--tensor-parallel-size",
            str(tp_size), "--enforce-eager", "--max-model-len", "10000",
            "--max-num-batched-tokens", "10000", "--max-num-seqs", "128",
            "--ec-transfer-config",
            f'{{"ec_connector_extra_config":{{"local_hostname":"{node_ips[1]}",'
            f'"metadata_server": "http://{mooncake_ip}:{http_metadata_server_port}/metadata","global_segment_size": 0, '
            '"local_buffer_size": 1073741824, "protocol": "tcp", "device_name": "",'
            f'"master_server_address": "{mooncake_ip}:{rpc_port}","replica_num": 1, "fast_transfer":true, '
            '"fast_transfer_buffer_size": 1},'
            '"ec_connector":"ECMooncakeStorageConnector","ec_role": "ec_consumer"}',
            "--kv-transfer-config",
            f'{{"kv_connector_extra_config": {{"local_hostname": "{node_ips[1]}", '
            f'"metadata_server": "http://{mooncake_ip}:{http_metadata_server_port}/metadata","protocol": "tcp", '
            f'"device_name": "", "master_server_address": "{mooncake_ip}:{rpc_port}", '
            '"global_segment_size": 30000000000},"kv_connector": "MooncakeConnectorStoreV1", '
            f'"kv_role": "kv_producer", "mooncake_rpc_port": "{rpc_port}"}}'
        ],
        [
            "--model", model, "--gpu-memory-utilization", "0.95",
            "--tensor-parallel-size",
            str(tp_size), "--enforce-eager", "--max-model-len", "10000",
            "--max-num-batched-tokens", "10000", "--max-num-seqs", "128",
            "--kv-transfer-config",
            f'{{"kv_connector_extra_config": {{"local_hostname": "{node_ips[1]}", '
            f'"metadata_server": "http://{mooncake_ip}:{http_metadata_server_port}/metadata","protocol": "tcp", '
            f'"device_name": "", "master_server_address": "{mooncake_ip}:{rpc_port}", '
            '"global_segment_size": 30000000000},"kv_connector": "MooncakeConnectorStoreV1", '
            f'"kv_role": "kv_consumer", "mooncake_rpc_port": "{rpc_port}"}}'
        ]
    ]

    mooncake_args = [
            "--rpc_port", str(rpc_port), "--rpc_address", f"{mooncake_ip}", "--enable_http_metadata_server=true",
            f"--http_metadata_server_host={mooncake_ip}",
            f"--http_metadata_server_port={http_metadata_server_port}", "--rpc_thread_num", "8",
            "--default_kv_lease_ttl", "10000", "eviction_ratio", "0.05",
            "--eviction_high_watermark_ratio", "0.9", "--metrics_port", str(metrics_port)
    ]



    warmup_cases = [{
        "case_type": "performance",
        "dataset_path": os.path.join(DATASET_PATH, dataset_name),
        "request_conf": "vllm_api_stream_chat",
        "dataset_conf": "textvqa/textvqa_gen_base64",
        "num_prompts": 50,
        "max_out_len": 256,
        "batch_size": 16,
        "temperature": 0.5,
        "top_k": 10,
        "top_p": 0.7,
        "repetition_penalty": 1.2,
        "request_rate": 0,
        "seed": 77,
    }]

    aisbench_cases = [{
        "case_type": "performance",
        "dataset_path": os.path.join(DATASET_PATH, dataset_name),
        "request_conf": "vllm_api_stream_chat",
        "dataset_conf": "textvqa/textvqa_gen_base64",
        "num_prompts": 200,
        "batch_size": 128,
        "temperature": 0.5,
        "top_k": 10,
        "top_p": 0.7,
        "repetition_penalty": 1.2,
        "request_rate": request_rate * (e_num+p_num+d_num),
        "baseline": 1,
        "seed": 77,
        "result_file_name": f"{dataset_name}_proxy_1E1P1D_cross_tcp_mooncake_ipv4",
        "threshold": 0.97
    }]
    api_port = 10001
    async with RemoteEPDServer(run_mode="worker",
                               store_type="mooncake",
                               kv_store_type="mooncake",
                               proxy_type="api_server",
                               api_server_port=api_port,
                               pd_num=p_num+d_num,
                               e_num=e_num,
                               node_info=cluster,
                               env_dict=env_dict,
                               e_serve_args=e_server_args,
                               pd_serve_args=pd_server_args,
                               mooncake_args=mooncake_args) as server:

        # warm up
        run_aisbench_cases(model=model,
                           port=api_port,
                           aisbench_cases=warmup_cases,
                           verify=False,
                           save=False)
        # aisbench test
        run_aisbench_cases(model=model,
                           port=api_port,
                           card_num=e_num+p_num+d_num,
                           aisbench_cases=aisbench_cases)

REQUEST_RATE = [0.28, 0.78, 1.28, 1.78]
DATASET_NAME = ["image_4", "simulate_truth"]
@pytest.mark.asyncio
@pytest.mark.perf
@pytest.mark.parametrize("model", MODELS)
@pytest.mark.parametrize("tp_size", TENSOR_PARALLELS)
@pytest.mark.parametrize("request_rate", REQUEST_RATE)
@pytest.mark.parametrize("dataset_name", DATASET_NAME)
async def test_proxy_1e1p1d_cross_tcp_mooncake_ipv6_001(model: str, tp_size: int,
                                       dataset_name: str, request_rate: float):
    '''
    数据集： simulate_truth、image_4
    部署形态： 1E1P1D、proxy-EPD跨机
    存储类型：EC mooncake , KV mooncake
    通信方式： TCP
    开启前缀缓存
    ipv6
    '''
    env_dict = {}
    env_dict["VLLM_NIXL_SIDE_CHANNEL_PORT"] = "6000"
    env_dict["LM_SERVICE_REQUEST_TIMEOUT_SECONDS"] = "300"
    env_dict["MC_MS_AUTO_DISC"] = "0"
    env_dict["MC_USE_IPV6"] = "1"
    env_dict["TRANSFER_PROTOCOL"] = "tcp"
    env_dict["PYTORCH_NPU_ALLOC_CONF"] = "expandable_segments:True"
    e_num = 1
    p_num = 1
    d_num = 1
    cluster = ClusterManager()
    for i in range(p_num):
        cluster.add_node_info("e", 1, CONTAINER_NAME)
    for i in range(p_num):
        cluster.add_node_info("p", 1, CONTAINER_NAME)
    for i in range(d_num):
        cluster.add_node_info("d", 1, CONTAINER_NAME)

    node_ips = get_cluster_ips(family=socket.AF_INET6)
    rpc_port = get_open_port()
    http_metadata_server_port = get_open_port()
    metrics_port = get_open_port()

    mooncake_ip = node_ips[0]
    e_server_args = [
        "--model", model, "--gpu-memory-utilization", "0.0",
        "--tensor-parallel-size",
        str(tp_size), "--enforce-eager", "--no-enable-prefix-caching",
        "--max-model-len", "10000", "--max-num-batched-tokens", "10000",
        "--max-num-seqs", "1", "--ec-transfer-config",
        f'{{"ec_connector_extra_config":{{"local_hostname":"{node_ips[1]}",'
        f'"metadata_server": "http://[{mooncake_ip}]:{http_metadata_server_port}/metadata","global_segment_size": 32212254720, '
        '"local_buffer_size": 1073741824, "protocol": "tcp", "device_name": "",'
        f'"master_server_address": "[{mooncake_ip}]:{rpc_port}","replica_num": 1, "fast_transfer":true, '
        '"fast_transfer_buffer_size": 1, "ec_max_num_scheduled_tokens": "1000000000000000000"},'
        '"ec_connector":"ECMooncakeStorageConnector","ec_role": "ec_producer"}'
    ]

    pd_server_args = [
        [
            "--model", model, "--gpu-memory-utilization", "0.95",
            "--tensor-parallel-size",
            str(tp_size), "--enforce-eager", "--max-model-len", "10000",
            "--max-num-batched-tokens", "10000", "--max-num-seqs", "128",
            "--ec-transfer-config",
            f'{{"ec_connector_extra_config":{{"local_hostname":"{node_ips[1]}",'
            f'"metadata_server": "http://[{mooncake_ip}]:{http_metadata_server_port}/metadata","global_segment_size": 0, '
            '"local_buffer_size": 1073741824, "protocol": "tcp", "device_name": "",'
            f'"master_server_address": "[{mooncake_ip}]:{rpc_port}","replica_num": 1, "fast_transfer":true, '
            '"fast_transfer_buffer_size": 1},'
            '"ec_connector":"ECMooncakeStorageConnector","ec_role": "ec_consumer"}',
            "--kv-transfer-config",
            f'{{"kv_connector_extra_config": {{"local_hostname": "{node_ips[1]}", '
            f'"metadata_server": "http://[{mooncake_ip}]:{http_metadata_server_port}/metadata","protocol": "tcp", '
            f'"device_name": "", "master_server_address": "[{mooncake_ip}]:{rpc_port}", '
            '"global_segment_size": 30000000000},"kv_connector": "MooncakeConnectorStoreV1", '
            f'"kv_role": "kv_producer", "mooncake_rpc_port": "{rpc_port}"}}'
        ],
        [
            "--model", model, "--gpu-memory-utilization", "0.95",
            "--tensor-parallel-size",
            str(tp_size), "--enforce-eager", "--max-model-len", "10000",
            "--max-num-batched-tokens", "10000", "--max-num-seqs", "128",
            "--kv-transfer-config",
            f'{{"kv_connector_extra_config": {{"local_hostname": "{node_ips[1]}", '
            f'"metadata_server": "http://[{mooncake_ip}]:{http_metadata_server_port}/metadata","protocol": "tcp", '
            f'"device_name": "", "master_server_address": "[{mooncake_ip}]:{rpc_port}", '
            '"global_segment_size": 30000000000},"kv_connector": "MooncakeConnectorStoreV1", '
            f'"kv_role": "kv_consumer", "mooncake_rpc_port": "{rpc_port}"}}'
        ]
    ]

    mooncake_args = [
            "--rpc_port", str(rpc_port), "--rpc_address", "::", "--enable_http_metadata_server=true",
            f"--http_metadata_server_host=::",
            f"--http_metadata_server_port={http_metadata_server_port}", "--rpc_thread_num", "8",
            "--default_kv_lease_ttl", "10000", "eviction_ratio", "0.05",
            "--eviction_high_watermark_ratio", "0.9", "--metrics_port", str(metrics_port)
    ]



    warmup_cases = [{
        "case_type": "performance",
        "dataset_path": os.path.join(DATASET_PATH, dataset_name),
        "request_conf": "vllm_api_stream_chat",
        "dataset_conf": "textvqa/textvqa_gen_base64",
        "num_prompts": 50,
        "max_out_len": 256,
        "batch_size": 16,
        "temperature": 0.5,
        "top_k": 10,
        "top_p": 0.7,
        "repetition_penalty": 1.2,
        "request_rate": 0,
        "seed": 77,
    }]

    aisbench_cases = [{
        "case_type": "performance",
        "dataset_path": os.path.join(DATASET_PATH, dataset_name),
        "request_conf": "vllm_api_stream_chat",
        "dataset_conf": "textvqa/textvqa_gen_base64",
        "num_prompts": 200,
        "batch_size": 128,
        "temperature": 0.5,
        "top_k": 10,
        "top_p": 0.7,
        "repetition_penalty": 1.2,
        "request_rate": request_rate * (e_num+p_num+d_num),
        "baseline": 1,
        "seed": 77,
        "result_file_name": f"{dataset_name}_proxy_1E1P1D_cross_tcp_mooncake_ipv6",
        "threshold": 0.97
    }]
    api_port = 10001
    async with RemoteEPDServer(run_mode="worker",
                               store_type="mooncake",
                               kv_store_type="mooncake",
                               proxy_type="api_server",
                               api_server_port=api_port,
                               pd_num=p_num+d_num,
                               e_num=e_num,
                               node_info=cluster,
                               env_dict=env_dict,
                               e_serve_args=e_server_args,
                               pd_serve_args=pd_server_args,
                               mooncake_args=mooncake_args) as server:

        # warm up
        run_aisbench_cases(model=model,
                           port=api_port,
                           aisbench_cases=warmup_cases,
                           verify=False,
                           save=False)
        # aisbench test
        run_aisbench_cases(model=model,
                           port=api_port,
                           card_num=e_num+p_num+d_num,
                           aisbench_cases=aisbench_cases)

REQUEST_RATE = [0.28, 0.78, 1.28]
DATASET_NAME = ["simulate_truth"]
@pytest.mark.asyncio
@pytest.mark.perf
@pytest.mark.parametrize("model", MODELS)
@pytest.mark.parametrize("tp_size", TENSOR_PARALLELS)
@pytest.mark.parametrize("request_rate", REQUEST_RATE)
@pytest.mark.parametrize("dataset_name", DATASET_NAME)
async def test_proxy_1e_2pd_cross_tcp_mooncake_ipv4_001(model: str, tp_size: int,
                                       dataset_name: str, request_rate: float):
    '''
    数据集： simulate_truth
    部署形态： 1E2PD、proxy-E-PD跨机
    存储类型：EC mooncake , KV mooncake
    通信方式： TCP
    开启前缀缓存
    ipv4
    '''
    env_dict = {}
    env_dict["VLLM_NIXL_SIDE_CHANNEL_PORT"] = "6000"
    env_dict["LM_SERVICE_REQUEST_TIMEOUT_SECONDS"] = "300"
    env_dict["MC_MS_AUTO_DISC"] = "0"
    env_dict["MC_USE_IPV6"] = "0"
    env_dict["TRANSFER_PROTOCOL"] = "tcp"
    env_dict["PYTORCH_NPU_ALLOC_CONF"] = "expandable_segments:True"
    e_num = 1
    e_server_args = list()
    pd_server_args = list()
    pd_num = 2
    cluster = ClusterManager()
    for i in range(e_num):
        cluster.add_node_info("e", 1, CONTAINER_NAME)
    for i in range(pd_num):
        cluster.add_node_info("pd", 2, CONTAINER_NAME)


    node_ips = get_cluster_ips()
    rpc_port = get_open_port()
    http_metadata_server_port = get_open_port()
    metrics_port = get_open_port()

    mooncake_ip = node_ips[0]

    e_arg = [
        "--model", model, "--gpu-memory-utilization", "0.0",
        "--tensor-parallel-size",
        str(tp_size), "--enforce-eager", "--no-enable-prefix-caching",
        "--max-model-len", "10000", "--max-num-batched-tokens", "10000",
        "--max-num-seqs", "1", "--ec-transfer-config",
        f'{{"ec_connector_extra_config":{{"local_hostname":"{node_ips[1]}",'
        f'"metadata_server": "http://{mooncake_ip}:{http_metadata_server_port}/metadata","global_segment_size": 32212254720, '
        '"local_buffer_size": 1073741824, "protocol": "tcp", "device_name": "",'
        f'"master_server_address": "{mooncake_ip}:{rpc_port}","replica_num": 1, "fast_transfer":true, '
        '"fast_transfer_buffer_size": 1, "ec_max_num_scheduled_tokens": "1000000000000000000"},'
        '"ec_connector":"ECMooncakeStorageConnector","ec_role": "ec_producer"}'
    ]
    pd_arg = [
        "--model", model, "--gpu-memory-utilization", "0.95",
        "--tensor-parallel-size",
        str(tp_size), "--enforce-eager", "--max-model-len", "10000",
        "--max-num-batched-tokens", "10000", "--max-num-seqs", "128",
        "--ec-transfer-config",
        f'{{"ec_connector_extra_config":{{"local_hostname":"{node_ips[2]}",'
        f'"metadata_server": "http://{mooncake_ip}:{http_metadata_server_port}/metadata","global_segment_size": 0, '
        '"local_buffer_size": 1073741824, "protocol": "tcp", "device_name": "",'
        f'"master_server_address": "{mooncake_ip}:{rpc_port}","replica_num": 1, "fast_transfer":true, '
        '"fast_transfer_buffer_size": 1},'
        '"ec_connector":"ECMooncakeStorageConnector","ec_role": "ec_consumer"}'
    ]
    for _ in range(e_num):
        e_server_args.append(e_arg)
    for _ in range(pd_num):
        pd_server_args.append(pd_arg)

    mooncake_args = [
            "--rpc_port", str(rpc_port), "--rpc_address", f"{mooncake_ip}", "--enable_http_metadata_server=true",
            f"--http_metadata_server_host={mooncake_ip}",
            f"--http_metadata_server_port={http_metadata_server_port}", "--rpc_thread_num", "8",
            "--default_kv_lease_ttl", "10000", "eviction_ratio", "0.05",
            "--eviction_high_watermark_ratio", "0.9", "--metrics_port", str(metrics_port)
    ]



    warmup_cases = [{
        "case_type": "performance",
        "dataset_path": os.path.join(DATASET_PATH, dataset_name),
        "request_conf": "vllm_api_stream_chat",
        "dataset_conf": "textvqa/textvqa_gen_base64",
        "num_prompts": 50,
        "max_out_len": 256,
        "batch_size": 16,
        "temperature": 0.5,
        "top_k": 10,
        "top_p": 0.7,
        "repetition_penalty": 1.2,
        "request_rate": 0,
        "seed": 77,
    }]

    aisbench_cases = [{
        "case_type": "performance",
        "dataset_path": os.path.join(DATASET_PATH, dataset_name),
        "request_conf": "vllm_api_stream_chat",
        "dataset_conf": "textvqa/textvqa_gen_base64",
        "num_prompts": 200,
        "batch_size": 128,
        "temperature": 0.5,
        "top_k": 10,
        "top_p": 0.7,
        "repetition_penalty": 1.2,
        "request_rate": request_rate * (e_num+pd_num),
        "baseline": 1,
        "seed": 77,
        "result_file_name": f"{dataset_name}_proxy_1E_2PD_cross_tcp_mooncake_ipv4",
        "threshold": 0.97
    }]
    api_port = 10001
    async with RemoteEPDServer(run_mode="worker",
                               store_type="mooncake",
                               kv_store_type="mooncake",
                               proxy_type="api_server",
                               api_server_port=api_port,
                               pd_num=pd_num,
                               e_num=e_num,
                               node_info=cluster,
                               env_dict=env_dict,
                               e_serve_args=e_server_args,
                               pd_serve_args=pd_server_args,
                               mooncake_args=mooncake_args) as server:

        # warm up
        run_aisbench_cases(model=model,
                           port=api_port,
                           aisbench_cases=warmup_cases,
                           verify=False,
                           save=False)
        # aisbench test
        run_aisbench_cases(model=model,
                           port=api_port,
                           card_num=e_num+pd_num,
                           aisbench_cases=aisbench_cases)

REQUEST_RATE = [0.28, 0.78, 1.28]
DATASET_NAME = ["simulate_truth_samereq", "simulate_truth_diffreq"]
@pytest.mark.asyncio
@pytest.mark.perf
@pytest.mark.parametrize("model", MODELS)
@pytest.mark.parametrize("tp_size", TENSOR_PARALLELS)
@pytest.mark.parametrize("request_rate", REQUEST_RATE)
@pytest.mark.parametrize("dataset_name", DATASET_NAME)
async def test_proxy1e_1p_1d_cross_tcp_mooncake_ipv4_001(model: str, tp_size: int,
                                       dataset_name: str, request_rate: float):
    '''
    数据集： simulate_truth_samereq, simulate_truth_diffreq
    部署形态： 1E1P1D、proxyE-P_D跨机
    存储类型：EC mooncake , KV mooncake
    通信方式： TCP
    开启前缀缓存
    ipv4

    '''
    env_dict = {}
    env_dict["VLLM_NIXL_SIDE_CHANNEL_PORT"] = "6000"
    env_dict["LM_SERVICE_REQUEST_TIMEOUT_SECONDS"] = "300"
    env_dict["MC_MS_AUTO_DISC"] = "0"
    env_dict["MC_USE_IPV6"] = "0"
    env_dict["TRANSFER_PROTOCOL"] = "tcp"
    env_dict["PYTORCH_NPU_ALLOC_CONF"] = "expandable_segments:True"
    e_num = 1
    p_num = 1
    d_num = 1
    cluster = ClusterManager()
    for i in range(p_num):
        cluster.add_node_info("p", 1, CONTAINER_NAME)
    for i in range(d_num):
        cluster.add_node_info("d", 2, CONTAINER_NAME)


    node_ips = get_cluster_ips()
    rpc_port = get_open_port()
    http_metadata_server_port = get_open_port()
    metrics_port = get_open_port()

    mooncake_ip = node_ips[0]
    e_server_args = [
        "--model", model, "--gpu-memory-utilization", "0.0",
        "--tensor-parallel-size",
        str(tp_size), "--enforce-eager", "--no-enable-prefix-caching",
        "--max-model-len", "10000", "--max-num-batched-tokens", "10000",
        "--max-num-seqs", "1", "--ec-transfer-config",
        f'{{"ec_connector_extra_config":{{"local_hostname":"{node_ips[0]}",'
        f'"metadata_server": "http://{mooncake_ip}:{http_metadata_server_port}/metadata","global_segment_size": 32212254720, '
        '"local_buffer_size": 1073741824, "protocol": "tcp", "device_name": "",'
        f'"master_server_address": "{mooncake_ip}:{rpc_port}","replica_num": 1, "fast_transfer":true, '
        '"fast_transfer_buffer_size": 1, "ec_max_num_scheduled_tokens": "1000000000000000000"},'
        '"ec_connector":"ECMooncakeStorageConnector","ec_role": "ec_producer"}'
    ]
    pd_server_args = [
        [
            "--model", model, "--gpu-memory-utilization", "0.95",
            "--tensor-parallel-size",
            str(tp_size), "--enforce-eager", "--max-model-len", "10000",
            "--max-num-batched-tokens", "10000", "--max-num-seqs", "128",
            "--ec-transfer-config",
            f'{{"ec_connector_extra_config":{{"local_hostname":"{node_ips[1]}",'
            f'"metadata_server": "http://{mooncake_ip}:{http_metadata_server_port}/metadata","global_segment_size": 0, '
            '"local_buffer_size": 1073741824, "protocol": "tcp", "device_name": "",'
            f'"master_server_address": "{mooncake_ip}:{rpc_port}","replica_num": 1, "fast_transfer":true, '
            '"fast_transfer_buffer_size": 1},'
            '"ec_connector":"ECMooncakeStorageConnector","ec_role": "ec_consumer"}',
            "--kv-transfer-config",
            f'{{"kv_connector_extra_config": {{"local_hostname": "{node_ips[1]}", '
            f'"metadata_server": "http://{mooncake_ip}:{http_metadata_server_port}/metadata","protocol": "tcp", '
            f'"device_name": "", "master_server_address": "{mooncake_ip}:{rpc_port}", '
            '"global_segment_size": 30000000000},"kv_connector": "MooncakeConnectorStoreV1", '
            f'"kv_role": "kv_producer", "mooncake_rpc_port": "{rpc_port}"}}'
        ],
        [
            "--model", model, "--gpu-memory-utilization", "0.95",
            "--tensor-parallel-size",
            str(tp_size), "--enforce-eager", "--max-model-len", "10000",
            "--max-num-batched-tokens", "10000", "--max-num-seqs", "128",
            "--kv-transfer-config",
            f'{{"kv_connector_extra_config": {{"local_hostname": "{node_ips[2]}", '
            f'"metadata_server": "http://{mooncake_ip}:{http_metadata_server_port}/metadata","protocol": "tcp", '
            f'"device_name": "", "master_server_address": "{mooncake_ip}:{rpc_port}", '
            '"global_segment_size": 30000000000},"kv_connector": "MooncakeConnectorStoreV1", '
            f'"kv_role": "kv_consumer", "mooncake_rpc_port": "{rpc_port}"}}'
        ]
    ]

    mooncake_args = [
            "--rpc_port", str(rpc_port), "--rpc_address", f"{mooncake_ip}", "--enable_http_metadata_server=true",
            f"--http_metadata_server_host={mooncake_ip}",
            f"--http_metadata_server_port={http_metadata_server_port}", "--rpc_thread_num", "8",
            "--default_kv_lease_ttl", "10000", "eviction_ratio", "0.05",
            "--eviction_high_watermark_ratio", "0.9", "--metrics_port", str(metrics_port)
    ]



    warmup_cases = [{
        "case_type": "performance",
        "dataset_path": os.path.join(DATASET_PATH, dataset_name),
        "request_conf": "vllm_api_stream_chat",
        "dataset_conf": "textvqa/textvqa_gen_base64",
        "num_prompts": 50,
        "max_out_len": 256,
        "batch_size": 16,
        "temperature": 0.5,
        "top_k": 10,
        "top_p": 0.7,
        "repetition_penalty": 1.2,
        "request_rate": 0,
        "seed": 77,
    }]

    aisbench_cases = [{
        "case_type": "performance",
        "dataset_path": os.path.join(DATASET_PATH, dataset_name),
        "request_conf": "vllm_api_stream_chat",
        "dataset_conf": "textvqa/textvqa_gen_base64",
        "num_prompts": 200,
        "batch_size": 128,
        "temperature": 0.5,
        "top_k": 10,
        "top_p": 0.7,
        "repetition_penalty": 1.2,
        "request_rate": request_rate * (e_num+p_num+d_num),
        "baseline": 1,
        "seed": 77,
        "result_file_name": f"{dataset_name}_proxy1E_1P_1D_cross_tcp_mooncake_ipv4",
        "threshold": 0.97
    }]
    api_port = 10001
    async with RemoteEPDServer(run_mode="worker",
                               store_type="mooncake",
                               kv_store_type="mooncake",
                               proxy_type="api_server",
                               api_server_port=api_port,
                               pd_num=p_num+d_num,
                               e_num=e_num,
                               node_info=cluster,
                               env_dict=env_dict,
                               e_serve_args=e_server_args,
                               pd_serve_args=pd_server_args,
                               mooncake_args=mooncake_args) as server:

        # warm up
        run_aisbench_cases(model=model,
                           port=api_port,
                           aisbench_cases=warmup_cases,
                           verify=False,
                           save=False)
        # aisbench test
        run_aisbench_cases(model=model,
                           port=api_port,
                           card_num=e_num+p_num+d_num,
                           aisbench_cases=aisbench_cases)

REQUEST_RATE = [0.28, 0.78, 1.28]
DATASET_NAME = ["simulate_truth"]
@pytest.mark.asyncio
@pytest.mark.perf
@pytest.mark.parametrize("model", MODELS)
@pytest.mark.parametrize("tp_size", TENSOR_PARALLELS)
@pytest.mark.parametrize("request_rate", REQUEST_RATE)
@pytest.mark.parametrize("router", ROUTER)
@pytest.mark.parametrize("dataset_name", DATASET_NAME)
async def test_proxy2e_3p_3d_cross_tcp_mooncake_ipv4_001(model: str, tp_size: int,
                                       dataset_name: str, request_rate: float, router: str):
    '''
    数据集： simulate_truth
    部署形态： 2E3P3D、proxyE-P_D跨机
    存储类型：EC mooncake , KV mooncake
    通信方式： TCP
    开启前缀缓存
    调度策略：RandomRouter， RoundRobinRouter，LeastInFlightRouter
    ipv4

    '''
    env_dict = {}
    env_dict["VLLM_NIXL_SIDE_CHANNEL_PORT"] = "6000"
    env_dict["LM_SERVICE_REQUEST_TIMEOUT_SECONDS"] = "300"
    env_dict["MC_MS_AUTO_DISC"] = "0"
    env_dict["MC_USE_IPV6"] = "0"
    env_dict["TRANSFER_PROTOCOL"] = "tcp"
    env_dict["PYTORCH_NPU_ALLOC_CONF"] = "expandable_segments:True"
    e_num = 2
    p_num = 3
    d_num = 3
    e_server_args = list()
    pd_server_args = list()
    cluster = ClusterManager()
    for i in range(p_num):
        cluster.add_node_info("p", 1, CONTAINER_NAME)
    for i in range(d_num):
        cluster.add_node_info("d", 2, CONTAINER_NAME)


    node_ips = get_cluster_ips()
    rpc_port = get_open_port()
    http_metadata_server_port = get_open_port()
    metrics_port = get_open_port()

    mooncake_ip = node_ips[0]
    e_arg = [
        "--model", model, "--gpu-memory-utilization", "0.0",
        "--tensor-parallel-size",
        str(tp_size), "--enforce-eager", "--no-enable-prefix-caching",
        "--max-model-len", "10000", "--max-num-batched-tokens", "10000",
        "--max-num-seqs", "1", "--ec-transfer-config",
        f'{{"ec_connector_extra_config":{{"local_hostname":"{node_ips[0]}",'
        f'"metadata_server": "http://{mooncake_ip}:{http_metadata_server_port}/metadata","global_segment_size": 32212254720, '
        '"local_buffer_size": 1073741824, "protocol": "tcp", "device_name": "",'
        f'"master_server_address": "{mooncake_ip}:{rpc_port}","replica_num": 1, "fast_transfer":true, '
        '"fast_transfer_buffer_size": 1, "ec_max_num_scheduled_tokens": "1000000000000000000"},'
        '"ec_connector":"ECMooncakeStorageConnector","ec_role": "ec_producer"}'
    ]
    p_arg = [
        "--model", model, "--gpu-memory-utilization", "0.95",
        "--tensor-parallel-size",
        str(tp_size), "--enforce-eager", "--max-model-len", "10000",
        "--max-num-batched-tokens", "10000", "--max-num-seqs", "128",
        "--ec-transfer-config",
        f'{{"ec_connector_extra_config":{{"local_hostname":"{node_ips[1]}",'
        f'"metadata_server": "http://{mooncake_ip}:{http_metadata_server_port}/metadata","global_segment_size": 0, '
        '"local_buffer_size": 1073741824, "protocol": "tcp", "device_name": "",'
        f'"master_server_address": "{mooncake_ip}:{rpc_port}","replica_num": 1, "fast_transfer":true, '
        '"fast_transfer_buffer_size": 1},'
        '"ec_connector":"ECMooncakeStorageConnector","ec_role": "ec_consumer"}',
        "--kv-transfer-config",
        f'{{"kv_connector_extra_config": {{"local_hostname": "{node_ips[1]}", '
        f'"metadata_server": "http://{mooncake_ip}:{http_metadata_server_port}/metadata","protocol": "tcp", '
        f'"device_name": "", "master_server_address": "{mooncake_ip}:{rpc_port}", '
        '"global_segment_size": 30000000000},"kv_connector": "MooncakeConnectorStoreV1", '
        f'"kv_role": "kv_producer", "mooncake_rpc_port": "{rpc_port}"}}'
    ]
    d_arg = [
        "--model", model, "--gpu-memory-utilization", "0.95",
        "--tensor-parallel-size",
        str(tp_size), "--enforce-eager", "--max-model-len", "10000",
        "--max-num-batched-tokens", "10000", "--max-num-seqs", "128",
        "--kv-transfer-config",
        f'{{"kv_connector_extra_config": {{"local_hostname": "{node_ips[2]}", '
        f'"metadata_server": "http://{mooncake_ip}:{http_metadata_server_port}/metadata","protocol": "tcp", '
        f'"device_name": "", "master_server_address": "{mooncake_ip}:{rpc_port}", '
        '"global_segment_size": 30000000000},"kv_connector": "MooncakeConnectorStoreV1", '
        f'"kv_role": "kv_consumer", "mooncake_rpc_port": "{rpc_port}"}}'
    ]

    for _ in range(e_num):
        e_server_args.append(e_arg)
    for _ in range(p_num):
        pd_server_args.append(p_arg)
    for _ in range(d_num):
        pd_server_args.append(d_arg)

    mooncake_args = [
            "--rpc_port", str(rpc_port), "--rpc_address", f"{mooncake_ip}", "--enable_http_metadata_server=true",
            f"--http_metadata_server_host={mooncake_ip}",
            f"--http_metadata_server_port={http_metadata_server_port}", "--rpc_thread_num", "8",
            "--default_kv_lease_ttl", "10000", "eviction_ratio", "0.05",
            "--eviction_high_watermark_ratio", "0.9", "--metrics_port", str(metrics_port)
    ]
    proxy_args = ["--router", router]


    warmup_cases = [{
        "case_type": "performance",
        "dataset_path": os.path.join(DATASET_PATH, dataset_name),
        "request_conf": "vllm_api_stream_chat",
        "dataset_conf": "textvqa/textvqa_gen_base64",
        "num_prompts": 50,
        "max_out_len": 256,
        "batch_size": 16,
        "temperature": 0.5,
        "top_k": 10,
        "top_p": 0.7,
        "repetition_penalty": 1.2,
        "request_rate": 0,
        "seed": 77,
    }]

    aisbench_cases = [{
        "case_type": "performance",
        "dataset_path": os.path.join(DATASET_PATH, dataset_name),
        "request_conf": "vllm_api_stream_chat",
        "dataset_conf": "textvqa/textvqa_gen_base64",
        "num_prompts": 200,
        "batch_size": 128,
        "temperature": 0.5,
        "top_k": 10,
        "top_p": 0.7,
        "repetition_penalty": 1.2,
        "request_rate": request_rate * (e_num+p_num+d_num),
        "baseline": 1,
        "seed": 77,
        "result_file_name": f"{dataset_name}_proxy2E_3P_3D_cross_tcp_mooncake_ipv4",
        "threshold": 0.97
    }]
    api_port = 10001
    async with RemoteEPDServer(run_mode="worker",
                               store_type="mooncake",
                               kv_store_type="mooncake",
                               proxy_type="api_server",
                               api_server_port=api_port,
                               pd_num=p_num+d_num,
                               e_num=e_num,
                               proxy_args=proxy_args,
                               node_info=cluster,
                               env_dict=env_dict,
                               e_serve_args=e_server_args,
                               pd_serve_args=pd_server_args,
                               mooncake_args=mooncake_args) as server:

        # warm up
        run_aisbench_cases(model=model,
                           port=api_port,
                           aisbench_cases=warmup_cases,
                           verify=False,
                           save=False)
        # aisbench test
        run_aisbench_cases(model=model,
                           port=api_port,
                           card_num=e_num+p_num+d_num,
                           aisbench_cases=aisbench_cases)

DATASET_NAME = ["textvqa_subset"]
@pytest.mark.asyncio
@pytest.mark.acc
@pytest.mark.parametrize("model", MODELS)
@pytest.mark.parametrize("tp_size", TENSOR_PARALLELS)
@pytest.mark.parametrize("dataset_name", DATASET_NAME)
async def test_proxy1e1p1d_tcp_mooncake_ipv4_acc_001(model: str, tp_size: int,
                                       dataset_name: str):
    '''
    数据集： textvqa_subset
    部署形态： 1E1P1D、proxyEPD单机
    存储类型：EC mooncake , KV mooncake
    通信方式： TCP
    开启前缀缓存
    ipv4

    '''
    env_dict = {}
    env_dict["VLLM_NIXL_SIDE_CHANNEL_PORT"] = "6000"
    env_dict["LM_SERVICE_REQUEST_TIMEOUT_SECONDS"] = "300"
    env_dict["MC_MS_AUTO_DISC"] = "0"
    env_dict["MC_USE_IPV6"] = "0"
    env_dict["TRANSFER_PROTOCOL"] = "tcp"
    env_dict["PYTORCH_NPU_ALLOC_CONF"] = "expandable_segments:True"
    e_num = 1
    p_num = 1
    d_num = 1



    rpc_port = get_open_port()
    http_metadata_server_port = get_open_port()
    metrics_port = get_open_port()

    mooncake_ip = "0.0.0.0"
    e_server_args = [
        "--model", model, "--gpu-memory-utilization", "0.0",
        "--tensor-parallel-size",
        str(tp_size), "--enforce-eager", "--no-enable-prefix-caching",
        "--max-model-len", "10000", "--max-num-batched-tokens", "10000",
        "--max-num-seqs", "1", "--ec-transfer-config",
        f'{{"ec_connector_extra_config":{{"local_hostname":"{mooncake_ip}",'
        f'"metadata_server": "http://{mooncake_ip}:{http_metadata_server_port}/metadata","global_segment_size": 32212254720, '
        '"local_buffer_size": 1073741824, "protocol": "tcp", "device_name": "",'
        f'"master_server_address": "{mooncake_ip}:{rpc_port}","replica_num": 1, "fast_transfer":true, '
        '"fast_transfer_buffer_size": 1, "ec_max_num_scheduled_tokens": "1000000000000000000"},'
        '"ec_connector":"ECMooncakeStorageConnector","ec_role": "ec_producer"}'
    ]
    pd_server_args = [
        [
            "--model", model, "--gpu-memory-utilization", "0.95",
            "--tensor-parallel-size",
            str(tp_size), "--enforce-eager", "--max-model-len", "10000",
            "--max-num-batched-tokens", "10000", "--max-num-seqs", "128",
            "--ec-transfer-config",
            f'{{"ec_connector_extra_config":{{"local_hostname":"{mooncake_ip}",'
            f'"metadata_server": "http://{mooncake_ip}:{http_metadata_server_port}/metadata","global_segment_size": 0, '
            '"local_buffer_size": 1073741824, "protocol": "tcp", "device_name": "",'
            f'"master_server_address": "{mooncake_ip}:{rpc_port}","replica_num": 1, "fast_transfer":true, '
            '"fast_transfer_buffer_size": 1},'
            '"ec_connector":"ECMooncakeStorageConnector","ec_role": "ec_consumer"}',
            "--kv-transfer-config",
            f'{{"kv_connector_extra_config": {{"local_hostname": "{mooncake_ip}", '
            f'"metadata_server": "http://{mooncake_ip}:{http_metadata_server_port}/metadata","protocol": "tcp", '
            f'"device_name": "", "master_server_address": "{mooncake_ip}:{rpc_port}", '
            '"global_segment_size": 30000000000},"kv_connector": "MooncakeConnectorStoreV1", '
            f'"kv_role": "kv_producer", "mooncake_rpc_port": "{rpc_port}"}}'
        ],
        [
            "--model", model, "--gpu-memory-utilization", "0.95",
            "--tensor-parallel-size",
            str(tp_size), "--enforce-eager", "--max-model-len", "10000",
            "--max-num-batched-tokens", "10000", "--max-num-seqs", "128",
            "--kv-transfer-config",
            f'{{"kv_connector_extra_config": {{"local_hostname": "{mooncake_ip}", '
            f'"metadata_server": "http://{mooncake_ip}:{http_metadata_server_port}/metadata","protocol": "tcp", '
            f'"device_name": "", "master_server_address": "{mooncake_ip}:{rpc_port}", '
            '"global_segment_size": 30000000000},"kv_connector": "MooncakeConnectorStoreV1", '
            f'"kv_role": "kv_consumer", "mooncake_rpc_port": "{rpc_port}"}}'
        ]
    ]

    mooncake_args = [
            "--rpc_port", str(rpc_port), "--rpc_address", f"{mooncake_ip}", "--enable_http_metadata_server=true",
            f"--http_metadata_server_host={mooncake_ip}",
            f"--http_metadata_server_port={http_metadata_server_port}", "--rpc_thread_num", "8",
            "--default_kv_lease_ttl", "10000", "eviction_ratio", "0.05",
            "--eviction_high_watermark_ratio", "0.9", "--metrics_port", str(metrics_port)
    ]



    warmup_cases = [{
        "case_type": "performance",
        "dataset_path": os.path.join(DATASET_PATH, dataset_name),
        "request_conf": "vllm_api_stream_chat",
        "dataset_conf": "textvqa/textvqa_gen_base64",
        "num_prompts": 50,
        "max_out_len": 256,
        "batch_size": 16,
        "temperature": 0.5,
        "top_k": 10,
        "top_p": 0.7,
        "repetition_penalty": 1.2,
        "request_rate": 0,
        "seed": 77,
    }]

    aisbench_cases = [{
        "case_type": "accuracy",
<<<<<<< HEAD
        "dataset_path": os.path.join(DATASET_PATH, dataset_name),
        "request_conf": "vllm_api_general_chat",
        "dataset_conf": "textvqa/textvqa_gen_base64",
        "num_prompts": 2048,
        "batch_size": 128,
        "temperature": 0,
        "top_k": -1,
        "top_p": 1,
        "repetition_penalty": 1,
        "request_rate": 0,
        "baseline": 81,
        "seed": 77,
        "threshold": 1
    }]
    api_port = 10001
    async with RemoteEPDServer(run_mode="worker",
                               store_type="mooncake",
                               kv_store_type="mooncake",
                               proxy_type="api_server",
                               api_server_port=api_port,
                               pd_num=p_num+d_num,
                               e_num=e_num,
                               env_dict=env_dict,
                               e_serve_args=e_server_args,
                               pd_serve_args=pd_server_args,
                               mooncake_args=mooncake_args) as server:

        # warm up
        run_aisbench_cases(model=model,
                           port=api_port,
                           aisbench_cases=warmup_cases,
                           verify=False,
                           save=False)
        # aisbench test
        run_aisbench_cases(model=model,
                           port=api_port,
                           card_num=e_num+p_num+d_num,
                           aisbench_cases=aisbench_cases,
                           save=False)

DATASET_NAME = ["textvqa_subset"]
@pytest.mark.asyncio
@pytest.mark.acc
@pytest.mark.parametrize("model", MODELS)
@pytest.mark.parametrize("tp_size", TENSOR_PARALLELS)
@pytest.mark.parametrize("dataset_name", DATASET_NAME)
async def test_proxy1e1p1d_tcp_mooncake_ipv6_acc_001(model: str, tp_size: int,
                                       dataset_name: str):
    '''
    数据集： textvqa_subset
    部署形态： 1E1P1D、proxyEPD单机
    存储类型：EC mooncake , KV mooncake
    通信方式： TCP
    开启前缀缓存
    ipv6

    '''
    env_dict = {}
    env_dict["VLLM_NIXL_SIDE_CHANNEL_PORT"] = "6000"
    env_dict["LM_SERVICE_REQUEST_TIMEOUT_SECONDS"] = "300"
    env_dict["MC_MS_AUTO_DISC"] = "0"
    env_dict["MC_USE_IPV6"] = "1"
    env_dict["TRANSFER_PROTOCOL"] = "tcp"
    env_dict["PYTORCH_NPU_ALLOC_CONF"] = "expandable_segments:True"
    e_num = 1
    p_num = 1
    d_num = 1



    rpc_port = get_open_port()
    http_metadata_server_port = get_open_port()
    metrics_port = get_open_port()

    mooncake_ip = "::1"
    e_server_args = [
        "--model", model, "--gpu-memory-utilization", "0.0",
        "--tensor-parallel-size",
        str(tp_size), "--enforce-eager", "--no-enable-prefix-caching",
        "--max-model-len", "10000", "--max-num-batched-tokens", "10000",
        "--max-num-seqs", "1", "--ec-transfer-config",
        f'{{"ec_connector_extra_config":{{"local_hostname":"{mooncake_ip}",'
        f'"metadata_server": "http://[{mooncake_ip}]:{http_metadata_server_port}/metadata","global_segment_size": 32212254720, '
        '"local_buffer_size": 1073741824, "protocol": "tcp", "device_name": "",'
        f'"master_server_address": "[{mooncake_ip}]:{rpc_port}","replica_num": 1, "fast_transfer":true, '
        '"fast_transfer_buffer_size": 1, "ec_max_num_scheduled_tokens": "1000000000000000000"},'
        '"ec_connector":"ECMooncakeStorageConnector","ec_role": "ec_producer"}'
    ]
    pd_server_args = [
        [
            "--model", model, "--gpu-memory-utilization", "0.95",
            "--tensor-parallel-size",
            str(tp_size), "--enforce-eager", "--max-model-len", "10000",
            "--max-num-batched-tokens", "10000", "--max-num-seqs", "128",
            "--ec-transfer-config",
            f'{{"ec_connector_extra_config":{{"local_hostname":"{mooncake_ip}",'
            f'"metadata_server": "http://[{mooncake_ip}]:{http_metadata_server_port}/metadata","global_segment_size": 0, '
            '"local_buffer_size": 1073741824, "protocol": "tcp", "device_name": "",'
            f'"master_server_address": "[[{mooncake_ip}]:{rpc_port}","replica_num": 1, "fast_transfer":true, '
            '"fast_transfer_buffer_size": 1},'
            '"ec_connector":"ECMooncakeStorageConnector","ec_role": "ec_consumer"}',
            "--kv-transfer-config",
            f'{{"kv_connector_extra_config": {{"local_hostname": "{mooncake_ip}", '
            f'"metadata_server": "http://[{mooncake_ip}]:{http_metadata_server_port}/metadata","protocol": "tcp", '
            f'"device_name": "", "master_server_address": "[{mooncake_ip}]:{rpc_port}", '
            '"global_segment_size": 30000000000},"kv_connector": "MooncakeConnectorStoreV1", '
            f'"kv_role": "kv_producer", "mooncake_rpc_port": "{rpc_port}"}}'
        ],
        [
            "--model", model, "--gpu-memory-utilization", "0.95",
            "--tensor-parallel-size",
            str(tp_size), "--enforce-eager", "--max-model-len", "10000",
            "--max-num-batched-tokens", "10000", "--max-num-seqs", "128",
            "--kv-transfer-config",
            f'{{"kv_connector_extra_config": {{"local_hostname": "{mooncake_ip}", '
            f'"metadata_server": "http://[{mooncake_ip}]:{http_metadata_server_port}/metadata","protocol": "tcp", '
            f'"device_name": "", "master_server_address": "[{mooncake_ip}]:{rpc_port}", '
            '"global_segment_size": 30000000000},"kv_connector": "MooncakeConnectorStoreV1", '
            f'"kv_role": "kv_consumer", "mooncake_rpc_port": "{rpc_port}"}}'
        ]
    ]

    mooncake_args = [
            "--rpc_port", str(rpc_port), "--rpc_address", "::", "--enable_http_metadata_server=true",
            "--http_metadata_server_host=::",
            f"--http_metadata_server_port={http_metadata_server_port}", "--rpc_thread_num", "8",
            "--default_kv_lease_ttl", "10000", "eviction_ratio", "0.05",
            "--eviction_high_watermark_ratio", "0.9", "--metrics_port", str(metrics_port)
    ]



    warmup_cases = [{
        "case_type": "performance",
=======
>>>>>>> d0cf1083
        "dataset_path": os.path.join(DATASET_PATH, dataset_name),
        "request_conf": "vllm_api_general_chat",
        "dataset_conf": "textvqa/textvqa_gen_base64",
<<<<<<< HEAD
        "num_prompts": 50,
        "max_out_len": 256,
        "batch_size": 16,
        "temperature": 0.5,
        "top_k": 10,
        "top_p": 0.7,
        "repetition_penalty": 1.2,
        "request_rate": 0,
        "seed": 77,
    }]

    aisbench_cases = [{
        "case_type": "accuracy",
        "dataset_path": os.path.join(DATASET_PATH, dataset_name),
        "request_conf": "vllm_api_general_chat",
        "dataset_conf": "textvqa/textvqa_gen_base64",
        "num_prompts": 2048,
        "batch_size": 128,
        "temperature": 0,
        "top_k": -1,
        "top_p": 1,
        "repetition_penalty": 1,
        "request_rate": 0,
        "baseline": 81,
        "seed": 77,
=======
        "num_prompts": 2048,
        "batch_size": 128,
        "temperature": 0,
        "top_k": -1,
        "top_p": 1,
        "repetition_penalty": 1,
        "request_rate": 0,
        "baseline": 81,
        "seed": 77,
>>>>>>> d0cf1083
        "threshold": 1
    }]
    api_port = 10001
    async with RemoteEPDServer(run_mode="worker",
                               store_type="mooncake",
                               kv_store_type="mooncake",
                               proxy_type="api_server",
                               api_server_port=api_port,
                               pd_num=p_num+d_num,
                               e_num=e_num,
                               env_dict=env_dict,
                               e_serve_args=e_server_args,
                               pd_serve_args=pd_server_args,
                               mooncake_args=mooncake_args) as server:

        # warm up
        run_aisbench_cases(model=model,
                           port=api_port,
                           aisbench_cases=warmup_cases,
                           verify=False,
                           save=False)
        # aisbench test
        run_aisbench_cases(model=model,
                           port=api_port,
                           card_num=e_num+p_num+d_num,
                           aisbench_cases=aisbench_cases,
                           save=False)

DATASET_NAME = ["textvqa_subset"]
@pytest.mark.asyncio
@pytest.mark.acc
@pytest.mark.parametrize("model", MODELS)
@pytest.mark.parametrize("tp_size", TENSOR_PARALLELS)
@pytest.mark.parametrize("dataset_name", DATASET_NAME)
async def test_proxy1e_1p_1d_cross_tcp_mooncake_ipv4_acc_001(model: str, tp_size: int,
                                       dataset_name: str):
    '''
    数据集： textvqa_subset
    部署形态： 1E1P1D、proxyE-P_D跨机
    存储类型：EC mooncake , KV mooncake
    通信方式： TCP
    开启前缀缓存
    ipv4

    '''
    env_dict = {}
    env_dict["VLLM_NIXL_SIDE_CHANNEL_PORT"] = "6000"
    env_dict["LM_SERVICE_REQUEST_TIMEOUT_SECONDS"] = "300"
    env_dict["MC_MS_AUTO_DISC"] = "0"
    env_dict["MC_USE_IPV6"] = "0"
    env_dict["TRANSFER_PROTOCOL"] = "tcp"
    env_dict["PYTORCH_NPU_ALLOC_CONF"] = "expandable_segments:True"
    e_num = 1
    p_num = 1
    d_num = 1
    cluster = ClusterManager()
    for i in range(p_num):
        cluster.add_node_info("p", 1, CONTAINER_NAME)
    for i in range(d_num):
        cluster.add_node_info("d", 2, CONTAINER_NAME)


    node_ips = get_cluster_ips()
    rpc_port = get_open_port()
    http_metadata_server_port = get_open_port()
    metrics_port = get_open_port()

    mooncake_ip = node_ips[0]
    e_server_args = [
        "--model", model, "--gpu-memory-utilization", "0.0",
        "--tensor-parallel-size",
        str(tp_size), "--enforce-eager", "--no-enable-prefix-caching",
        "--max-model-len", "10000", "--max-num-batched-tokens", "10000",
        "--max-num-seqs", "1", "--ec-transfer-config",
        f'{{"ec_connector_extra_config":{{"local_hostname":"{node_ips[0]}",'
        f'"metadata_server": "http://{mooncake_ip}:{http_metadata_server_port}/metadata","global_segment_size": 32212254720, '
        '"local_buffer_size": 1073741824, "protocol": "tcp", "device_name": "",'
        f'"master_server_address": "{mooncake_ip}:{rpc_port}","replica_num": 1, "fast_transfer":true, '
        '"fast_transfer_buffer_size": 1, "ec_max_num_scheduled_tokens": "1000000000000000000"},'
        '"ec_connector":"ECMooncakeStorageConnector","ec_role": "ec_producer"}'
    ]
    pd_server_args = [
        [
            "--model", model, "--gpu-memory-utilization", "0.95",
            "--tensor-parallel-size",
            str(tp_size), "--enforce-eager", "--max-model-len", "10000",
            "--max-num-batched-tokens", "10000", "--max-num-seqs", "128",
            "--ec-transfer-config",
            f'{{"ec_connector_extra_config":{{"local_hostname":"{node_ips[1]}",'
            f'"metadata_server": "http://{mooncake_ip}:{http_metadata_server_port}/metadata","global_segment_size": 0, '
            '"local_buffer_size": 1073741824, "protocol": "tcp", "device_name": "",'
            f'"master_server_address": "{mooncake_ip}:{rpc_port}","replica_num": 1, "fast_transfer":true, '
            '"fast_transfer_buffer_size": 1},'
            '"ec_connector":"ECMooncakeStorageConnector","ec_role": "ec_consumer"}',
            "--kv-transfer-config",
            f'{{"kv_connector_extra_config": {{"local_hostname": "{node_ips[1]}", '
            f'"metadata_server": "http://{mooncake_ip}:{http_metadata_server_port}/metadata","protocol": "tcp", '
            f'"device_name": "", "master_server_address": "{mooncake_ip}:{rpc_port}", '
            '"global_segment_size": 30000000000},"kv_connector": "MooncakeConnectorStoreV1", '
            f'"kv_role": "kv_producer", "mooncake_rpc_port": "{rpc_port}"}}'
        ],
        [
            "--model", model, "--gpu-memory-utilization", "0.95",
            "--tensor-parallel-size",
            str(tp_size), "--enforce-eager", "--max-model-len", "10000",
            "--max-num-batched-tokens", "10000", "--max-num-seqs", "128",
            "--kv-transfer-config",
            f'{{"kv_connector_extra_config": {{"local_hostname": "{node_ips[2]}", '
            f'"metadata_server": "http://{mooncake_ip}:{http_metadata_server_port}/metadata","protocol": "tcp", '
            f'"device_name": "", "master_server_address": "{mooncake_ip}:{rpc_port}", '
            '"global_segment_size": 30000000000},"kv_connector": "MooncakeConnectorStoreV1", '
            f'"kv_role": "kv_consumer", "mooncake_rpc_port": "{rpc_port}"}}'
        ]
    ]

    mooncake_args = [
            "--rpc_port", str(rpc_port), "--rpc_address", f"{mooncake_ip}", "--enable_http_metadata_server=true",
            f"--http_metadata_server_host={mooncake_ip}",
            f"--http_metadata_server_port={http_metadata_server_port}", "--rpc_thread_num", "8",
            "--default_kv_lease_ttl", "10000", "eviction_ratio", "0.05",
            "--eviction_high_watermark_ratio", "0.9", "--metrics_port", str(metrics_port)
    ]



    warmup_cases = [{
        "case_type": "performance",
        "dataset_path": os.path.join(DATASET_PATH, dataset_name),
        "request_conf": "vllm_api_stream_chat",
        "dataset_conf": "textvqa/textvqa_gen_base64",
        "num_prompts": 50,
        "max_out_len": 256,
        "batch_size": 16,
        "temperature": 0.5,
        "top_k": 10,
        "top_p": 0.7,
        "repetition_penalty": 1.2,
        "request_rate": 0,
        "seed": 77,
    }]

    aisbench_cases = [{
        "case_type": "accuracy",
        "dataset_path": os.path.join(DATASET_PATH, dataset_name),
        "request_conf": "vllm_api_general_chat",
        "dataset_conf": "textvqa/textvqa_gen_base64",
        "num_prompts": 2048,
        "batch_size": 128,
        "temperature": 0,
        "top_k": -1,
        "top_p": 1,
        "repetition_penalty": 1,
        "request_rate": 0,
        "baseline": 81,
        "seed": 77,
        "threshold": 1
    }]
    api_port = 10001
    async with RemoteEPDServer(run_mode="worker",
                               store_type="mooncake",
                               kv_store_type="mooncake",
                               proxy_type="api_server",
                               api_server_port=api_port,
                               pd_num=p_num+d_num,
                               e_num=e_num,
                               node_info=cluster,
                               env_dict=env_dict,
                               e_serve_args=e_server_args,
                               pd_serve_args=pd_server_args,
                               mooncake_args=mooncake_args) as server:

        # warm up
        run_aisbench_cases(model=model,
                           port=api_port,
                           aisbench_cases=warmup_cases,
                           verify=False,
                           save=False)
        # aisbench test
        run_aisbench_cases(model=model,
                           port=api_port,
                           card_num=e_num+p_num+d_num,
                           aisbench_cases=aisbench_cases,
                           save=False)

REQUEST_RATE = [1.78]
DATASET_NAME = ["simulate_truth"]
@pytest.mark.asyncio
@pytest.mark.stability
@pytest.mark.parametrize("model", MODELS)
@pytest.mark.parametrize("tp_size", TENSOR_PARALLELS)
@pytest.mark.parametrize("request_rate", REQUEST_RATE)
@pytest.mark.parametrize("dataset_name", DATASET_NAME)
async def test_proxy1e_1p_1d_cross_tcp_mooncake_ipv4_stability_001(model: str, tp_size: int,
                                       dataset_name: str, request_rate: float):
    '''
    数据集： simulate_truth
    部署形态： 1E1P1D、proxyE-P_D跨机
    存储类型：EC mooncake , KV mooncake
    通信方式： TCP
    开启前缀缓存
    ipv4
    stability
    '''
    env_dict = {}
    env_dict["VLLM_NIXL_SIDE_CHANNEL_PORT"] = "6000"
    env_dict["LM_SERVICE_REQUEST_TIMEOUT_SECONDS"] = "300"
    env_dict["MC_MS_AUTO_DISC"] = "0"
    env_dict["MC_USE_IPV6"] = "0"
    env_dict["TRANSFER_PROTOCOL"] = "tcp"
    env_dict["PYTORCH_NPU_ALLOC_CONF"] = "expandable_segments:True"
    e_num = 1
    p_num = 1
    d_num = 1
    cluster = ClusterManager()
    for i in range(p_num):
        cluster.add_node_info("e", 0, CONTAINER_NAME)
    for i in range(p_num):
        cluster.add_node_info("p", 1, CONTAINER_NAME)
    for i in range(d_num):
        cluster.add_node_info("d", 2, CONTAINER_NAME)


    node_ips = get_cluster_ips()
    rpc_port = get_open_port()
    http_metadata_server_port = get_open_port()
    metrics_port = get_open_port()

    mooncake_ip = node_ips[0]
    e_server_args = [
        "--model", model, "--gpu-memory-utilization", "0.0",
        "--tensor-parallel-size",
        str(tp_size), "--enforce-eager", "--no-enable-prefix-caching",
        "--max-model-len", "10000", "--max-num-batched-tokens", "10000",
        "--max-num-seqs", "1", "--ec-transfer-config",
        f'{{"ec_connector_extra_config":{{"local_hostname":"{node_ips[0]}",'
        f'"metadata_server": "http://{mooncake_ip}:{http_metadata_server_port}/metadata","global_segment_size": 32212254720, '
        '"local_buffer_size": 1073741824, "protocol": "tcp", "device_name": "",'
        f'"master_server_address": "{mooncake_ip}:{rpc_port}","replica_num": 1, "fast_transfer":true, '
        '"fast_transfer_buffer_size": 1, "ec_max_num_scheduled_tokens": "1000000000000000000"},'
        '"ec_connector":"ECMooncakeStorageConnector","ec_role": "ec_producer"}'
    ]
    pd_server_args = [
        [
            "--model", model, "--gpu-memory-utilization", "0.95",
            "--tensor-parallel-size",
            str(tp_size), "--enforce-eager", "--max-model-len", "10000",
            "--max-num-batched-tokens", "10000", "--max-num-seqs", "128",
            "--ec-transfer-config",
            f'{{"ec_connector_extra_config":{{"local_hostname":"{node_ips[1]}",'
            f'"metadata_server": "http://{mooncake_ip}:{http_metadata_server_port}/metadata","global_segment_size": 0, '
            '"local_buffer_size": 1073741824, "protocol": "tcp", "device_name": "",'
            f'"master_server_address": "{mooncake_ip}:{rpc_port}","replica_num": 1, "fast_transfer":true, '
            '"fast_transfer_buffer_size": 1},'
            '"ec_connector":"ECMooncakeStorageConnector","ec_role": "ec_consumer"}',
            "--kv-transfer-config",
            f'{{"kv_connector_extra_config": {{"local_hostname": "{node_ips[1]}", '
            f'"metadata_server": "http://{mooncake_ip}:{http_metadata_server_port}/metadata","protocol": "tcp", '
            f'"device_name": "", "master_server_address": "{mooncake_ip}:{rpc_port}", '
            '"global_segment_size": 30000000000},"kv_connector": "MooncakeConnectorStoreV1", '
            f'"kv_role": "kv_producer", "mooncake_rpc_port": "{rpc_port}"}}'
        ],
        [
            "--model", model, "--gpu-memory-utilization", "0.95",
            "--tensor-parallel-size",
            str(tp_size), "--enforce-eager", "--max-model-len", "10000",
            "--max-num-batched-tokens", "10000", "--max-num-seqs", "128",
            "--kv-transfer-config",
            f'{{"kv_connector_extra_config": {{"local_hostname": "{node_ips[2]}", '
            f'"metadata_server": "http://{mooncake_ip}:{http_metadata_server_port}/metadata","protocol": "tcp", '
            f'"device_name": "", "master_server_address": "{mooncake_ip}:{rpc_port}", '
            '"global_segment_size": 30000000000},"kv_connector": "MooncakeConnectorStoreV1", '
            f'"kv_role": "kv_consumer", "mooncake_rpc_port": "{rpc_port}"}}'
        ]
    ]

    mooncake_args = [
            "--rpc_port", str(rpc_port), "--rpc_address", f"{mooncake_ip}", "--enable_http_metadata_server=true",
            f"--http_metadata_server_host={mooncake_ip}",
            f"--http_metadata_server_port={http_metadata_server_port}", "--rpc_thread_num", "8",
            "--default_kv_lease_ttl", "10000", "eviction_ratio", "0.05",
            "--eviction_high_watermark_ratio", "0.9", "--metrics_port", str(metrics_port)
    ]



    warmup_cases = [{
        "case_type": "performance",
        "dataset_path": os.path.join(DATASET_PATH, dataset_name),
        "request_conf": "vllm_api_stream_chat",
        "dataset_conf": "textvqa/textvqa_gen_base64",
        "num_prompts": 50,
        "max_out_len": 256,
        "batch_size": 16,
        "temperature": 0.5,
        "top_k": 10,
        "top_p": 0.7,
        "repetition_penalty": 1.2,
        "request_rate": 0,
        "seed": 77,
    }]

    aisbench_cases = [{
        "case_type": "pressure",
        "pressure_time":86400,
        "dataset_path": os.path.join(DATASET_PATH, dataset_name),
        "request_conf": "vllm_api_stream_chat",
        "dataset_conf": "textvqa/textvqa_gen_base64",
        "num_prompts": 200,
        "batch_size": 128,
        "temperature": 0.5,
        "top_k": 10,
        "top_p": 0.7,
        "repetition_penalty": 1.2,
        "request_rate": request_rate * (e_num+p_num+d_num),
        "baseline": 1,
        "seed": 77,
        "result_file_name": f"{dataset_name}_proxy1E_1P_1D_cross_tcp_mooncake_ipv4",
        "threshold": 0.97
    }]
    api_port = 10001
    async with RemoteEPDServer(run_mode="worker",
                               store_type="mooncake",
                               kv_store_type="mooncake",
                               proxy_type="api_server",
                               api_server_port=api_port,
                               pd_num=p_num+d_num,
                               e_num=e_num,
                               node_info=cluster,
                               env_dict=env_dict,
                               e_serve_args=e_server_args,
                               pd_serve_args=pd_server_args,
                               mooncake_args=mooncake_args) as server:

        # warm up
        run_aisbench_cases(model=model,
                           port=api_port,
                           aisbench_cases=warmup_cases,
                           verify=False,
                           save=False)
        # aisbench test
        run_aisbench_cases(model=model,
                           port=api_port,
                           card_num=e_num+p_num+d_num,
                           aisbench_cases=aisbench_cases)<|MERGE_RESOLUTION|>--- conflicted
+++ resolved
@@ -2409,7 +2409,6 @@
 
     aisbench_cases = [{
         "case_type": "accuracy",
-<<<<<<< HEAD
         "dataset_path": os.path.join(DATASET_PATH, dataset_name),
         "request_conf": "vllm_api_general_chat",
         "dataset_conf": "textvqa/textvqa_gen_base64",
@@ -2422,170 +2421,6 @@
         "request_rate": 0,
         "baseline": 81,
         "seed": 77,
-        "threshold": 1
-    }]
-    api_port = 10001
-    async with RemoteEPDServer(run_mode="worker",
-                               store_type="mooncake",
-                               kv_store_type="mooncake",
-                               proxy_type="api_server",
-                               api_server_port=api_port,
-                               pd_num=p_num+d_num,
-                               e_num=e_num,
-                               env_dict=env_dict,
-                               e_serve_args=e_server_args,
-                               pd_serve_args=pd_server_args,
-                               mooncake_args=mooncake_args) as server:
-
-        # warm up
-        run_aisbench_cases(model=model,
-                           port=api_port,
-                           aisbench_cases=warmup_cases,
-                           verify=False,
-                           save=False)
-        # aisbench test
-        run_aisbench_cases(model=model,
-                           port=api_port,
-                           card_num=e_num+p_num+d_num,
-                           aisbench_cases=aisbench_cases,
-                           save=False)
-
-DATASET_NAME = ["textvqa_subset"]
-@pytest.mark.asyncio
-@pytest.mark.acc
-@pytest.mark.parametrize("model", MODELS)
-@pytest.mark.parametrize("tp_size", TENSOR_PARALLELS)
-@pytest.mark.parametrize("dataset_name", DATASET_NAME)
-async def test_proxy1e1p1d_tcp_mooncake_ipv6_acc_001(model: str, tp_size: int,
-                                       dataset_name: str):
-    '''
-    数据集： textvqa_subset
-    部署形态： 1E1P1D、proxyEPD单机
-    存储类型：EC mooncake , KV mooncake
-    通信方式： TCP
-    开启前缀缓存
-    ipv6
-
-    '''
-    env_dict = {}
-    env_dict["VLLM_NIXL_SIDE_CHANNEL_PORT"] = "6000"
-    env_dict["LM_SERVICE_REQUEST_TIMEOUT_SECONDS"] = "300"
-    env_dict["MC_MS_AUTO_DISC"] = "0"
-    env_dict["MC_USE_IPV6"] = "1"
-    env_dict["TRANSFER_PROTOCOL"] = "tcp"
-    env_dict["PYTORCH_NPU_ALLOC_CONF"] = "expandable_segments:True"
-    e_num = 1
-    p_num = 1
-    d_num = 1
-
-
-
-    rpc_port = get_open_port()
-    http_metadata_server_port = get_open_port()
-    metrics_port = get_open_port()
-
-    mooncake_ip = "::1"
-    e_server_args = [
-        "--model", model, "--gpu-memory-utilization", "0.0",
-        "--tensor-parallel-size",
-        str(tp_size), "--enforce-eager", "--no-enable-prefix-caching",
-        "--max-model-len", "10000", "--max-num-batched-tokens", "10000",
-        "--max-num-seqs", "1", "--ec-transfer-config",
-        f'{{"ec_connector_extra_config":{{"local_hostname":"{mooncake_ip}",'
-        f'"metadata_server": "http://[{mooncake_ip}]:{http_metadata_server_port}/metadata","global_segment_size": 32212254720, '
-        '"local_buffer_size": 1073741824, "protocol": "tcp", "device_name": "",'
-        f'"master_server_address": "[{mooncake_ip}]:{rpc_port}","replica_num": 1, "fast_transfer":true, '
-        '"fast_transfer_buffer_size": 1, "ec_max_num_scheduled_tokens": "1000000000000000000"},'
-        '"ec_connector":"ECMooncakeStorageConnector","ec_role": "ec_producer"}'
-    ]
-    pd_server_args = [
-        [
-            "--model", model, "--gpu-memory-utilization", "0.95",
-            "--tensor-parallel-size",
-            str(tp_size), "--enforce-eager", "--max-model-len", "10000",
-            "--max-num-batched-tokens", "10000", "--max-num-seqs", "128",
-            "--ec-transfer-config",
-            f'{{"ec_connector_extra_config":{{"local_hostname":"{mooncake_ip}",'
-            f'"metadata_server": "http://[{mooncake_ip}]:{http_metadata_server_port}/metadata","global_segment_size": 0, '
-            '"local_buffer_size": 1073741824, "protocol": "tcp", "device_name": "",'
-            f'"master_server_address": "[[{mooncake_ip}]:{rpc_port}","replica_num": 1, "fast_transfer":true, '
-            '"fast_transfer_buffer_size": 1},'
-            '"ec_connector":"ECMooncakeStorageConnector","ec_role": "ec_consumer"}',
-            "--kv-transfer-config",
-            f'{{"kv_connector_extra_config": {{"local_hostname": "{mooncake_ip}", '
-            f'"metadata_server": "http://[{mooncake_ip}]:{http_metadata_server_port}/metadata","protocol": "tcp", '
-            f'"device_name": "", "master_server_address": "[{mooncake_ip}]:{rpc_port}", '
-            '"global_segment_size": 30000000000},"kv_connector": "MooncakeConnectorStoreV1", '
-            f'"kv_role": "kv_producer", "mooncake_rpc_port": "{rpc_port}"}}'
-        ],
-        [
-            "--model", model, "--gpu-memory-utilization", "0.95",
-            "--tensor-parallel-size",
-            str(tp_size), "--enforce-eager", "--max-model-len", "10000",
-            "--max-num-batched-tokens", "10000", "--max-num-seqs", "128",
-            "--kv-transfer-config",
-            f'{{"kv_connector_extra_config": {{"local_hostname": "{mooncake_ip}", '
-            f'"metadata_server": "http://[{mooncake_ip}]:{http_metadata_server_port}/metadata","protocol": "tcp", '
-            f'"device_name": "", "master_server_address": "[{mooncake_ip}]:{rpc_port}", '
-            '"global_segment_size": 30000000000},"kv_connector": "MooncakeConnectorStoreV1", '
-            f'"kv_role": "kv_consumer", "mooncake_rpc_port": "{rpc_port}"}}'
-        ]
-    ]
-
-    mooncake_args = [
-            "--rpc_port", str(rpc_port), "--rpc_address", "::", "--enable_http_metadata_server=true",
-            "--http_metadata_server_host=::",
-            f"--http_metadata_server_port={http_metadata_server_port}", "--rpc_thread_num", "8",
-            "--default_kv_lease_ttl", "10000", "eviction_ratio", "0.05",
-            "--eviction_high_watermark_ratio", "0.9", "--metrics_port", str(metrics_port)
-    ]
-
-
-
-    warmup_cases = [{
-        "case_type": "performance",
-=======
->>>>>>> d0cf1083
-        "dataset_path": os.path.join(DATASET_PATH, dataset_name),
-        "request_conf": "vllm_api_general_chat",
-        "dataset_conf": "textvqa/textvqa_gen_base64",
-<<<<<<< HEAD
-        "num_prompts": 50,
-        "max_out_len": 256,
-        "batch_size": 16,
-        "temperature": 0.5,
-        "top_k": 10,
-        "top_p": 0.7,
-        "repetition_penalty": 1.2,
-        "request_rate": 0,
-        "seed": 77,
-    }]
-
-    aisbench_cases = [{
-        "case_type": "accuracy",
-        "dataset_path": os.path.join(DATASET_PATH, dataset_name),
-        "request_conf": "vllm_api_general_chat",
-        "dataset_conf": "textvqa/textvqa_gen_base64",
-        "num_prompts": 2048,
-        "batch_size": 128,
-        "temperature": 0,
-        "top_k": -1,
-        "top_p": 1,
-        "repetition_penalty": 1,
-        "request_rate": 0,
-        "baseline": 81,
-        "seed": 77,
-=======
-        "num_prompts": 2048,
-        "batch_size": 128,
-        "temperature": 0,
-        "top_k": -1,
-        "top_p": 1,
-        "repetition_penalty": 1,
-        "request_rate": 0,
-        "baseline": 81,
-        "seed": 77,
->>>>>>> d0cf1083
         "threshold": 1
     }]
     api_port = 10001
