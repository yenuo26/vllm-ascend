import os

import pytest
import pytest_asyncio
import copy

from tests.e2e.conftest import RemoteOpenAIServer
from tests.e2e.conftest import RemoteEPDServer
from tests.e2e.epd.conftest import load_config
from tools.aisbench import run_aisbench_cases
from tools.aisbench import create_result_plot, create_ttft_plot

model_path = load_config().get("model_path")
MODELS = [os.path.join(model_path, "Qwen2.5-VL-7B-Instruct")]
DATASET_PATH = load_config().get("dataset_path")

TENSOR_PARALLELS = [1]
DATASET_NAME = ["image_4", "simulate_truth"]

SHARED_STORAGE_PATH = "/dev/shm/epd/storage"


@pytest_asyncio.fixture(scope="session")
async def teardown():
    yield
    for dataset in DATASET_NAME:
        create_result_plot(result_file_names=[
            f"qwen2_5_vl_7b_{dataset}_PD_mix",
            f"qwen2_5_vl_7b_{dataset}_1E2PD", f"qwen2_5_vl_7b_{dataset}_1E3PD"
        ],
                           result_figure_prefix=dataset)
        create_ttft_plot(result_file_names=[
            f"{dataset}_1E2PD_ttft", f"{dataset}_1E3PD_ttft"
        ],
                         result_figure_prefix=f"{dataset}_ttft")


REQUEST_CONFIG = [(0.3, 180), (0.6, 400), (1, 480), (1.5, 480), (2, 500)]


@pytest.mark.asyncio
@pytest.mark.parametrize("model", MODELS)
@pytest.mark.parametrize("tp_size", TENSOR_PARALLELS)
@pytest.mark.parametrize("dataset_name", DATASET_NAME)
@pytest.mark.parametrize("request_rate, num_prompts", REQUEST_CONFIG)
async def test_pd_mix_001(model: str, tp_size: int, dataset_name: str,
                          request_rate: int, num_prompts: int, teardown):
    api_port = 10001
    vllm_server_args = [
        "--port",
        str(api_port), "--tensor-parallel-size",
        str(tp_size), "--max-model-len", "10000", "--max-num-batched-tokens",
        "10000", "--max-num-seqs", "300", "--enforce-eager",
        "--gpu-memory-utilization", "0.95"
    ]
    warmup_cases = [{
        "case_type": "performance",
        "dataset_path": os.path.join(DATASET_PATH, dataset_name),
        "request_conf": "vllm_api_stream_chat",
        "dataset_conf": "textvqa/textvqa_gen_base64",
        "num_prompts": 50,
        "max_out_len": 256,
        "batch_size": 16,
        "temperature": 0.5,
        "top_k": 10,
        "top_p": 0.7,
        "repetition_penalty": 1.2,
        "request_rate": 0,
        "seed": 77,
    }]

    aisbench_cases = [{
        "case_type": "performance",
        "dataset_path": os.path.join(DATASET_PATH, dataset_name),
        "request_conf": "vllm_api_stream_chat",
        "dataset_conf": "textvqa/textvqa_gen_base64",
<<<<<<< HEAD
        "num_prompts": 200,
=======
        "num_prompts": num_prompts,
>>>>>>> 25530c30
        "batch_size": 1024,
        "temperature": 0.5,
        "top_k": 10,
        "top_p": 0.7,
        "repetition_penalty": 1.2,
        "request_rate": request_rate,
        "baseline": 1,
        "seed": 77,
        "result_file_name": f"qwen2_5_vl_7b_{dataset_name}_PD_mix",
        "threshold": 0.97
    }]

    with RemoteOpenAIServer(model,
                            vllm_server_args,
                            server_host="127.0.0.1",
                            server_port=api_port,
                            auto_port=False) as server:

        # warm up
        run_aisbench_cases(model=model,
                           port=api_port,
                           aisbench_cases=warmup_cases,
                           verify=False,
                           save=False)
        # aisbench test
        run_aisbench_cases(model=model,
                           port=api_port,
                           aisbench_cases=aisbench_cases)


REQUEST_CONFIG = [(1.2, 900), (2.4, 1000), (4, 1100), (6, 1200), (8, 1300)]
@pytest.mark.asyncio
@pytest.mark.parametrize("model", MODELS)
@pytest.mark.parametrize("tp_size", TENSOR_PARALLELS)
@pytest.mark.parametrize("dataset_name", DATASET_NAME)
@pytest.mark.parametrize("request_rate, num_prompts", REQUEST_CONFIG)
async def test_1e3pd_001(model: str, tp_size: int, dataset_name: str,
                         request_rate: int, num_prompts: int, teardown):
    env_dict = {
        "TIMECOUNT_ENABLED": "1",
        "VLLM_HTTP_TIMEOUT_KEEP_ALIVE": "120"
    }
    e_server_args = [
        "--no-enable-prefix-caching", "--model", model,
        "--tensor-parallel-size",
        str(tp_size), "--max-model-len", "10000", "--max-num-batched-tokens",
        "10000", "--max-num-seqs", "1", "--enforce-eager",
        "--gpu-memory-utilization", "0.0", "--ec-transfer-config",
        '{"ec_connector_extra_config":{"shared_storage_path":"' +
        SHARED_STORAGE_PATH +
        '"},"ec_connector":"ECSharedStorageConnector","ec_role": "ec_producer"}'
    ]
    pd_server_args = [
        "--model", model, "--max-model-len", "10000",
        "--max-num-batched-tokens", "10000", "--tensor-parallel-size",
        str(tp_size), "--max-num-seqs", "300", "--gpu-memory-utilization",
        "0.95", "--enforce-eager", "--ec-transfer-config",
        '{"ec_connector_extra_config":{"shared_storage_path":"' +
        SHARED_STORAGE_PATH +
        '"},"ec_connector":"ECSharedStorageConnector","ec_role": "ec_consumer"}'
    ]

    warmup_cases = [{
        "case_type": "performance",
        "dataset_path": os.path.join(DATASET_PATH, dataset_name),
        "request_conf": "vllm_api_stream_chat",
        "dataset_conf": "textvqa/textvqa_gen_base64",
        "num_prompts": 50,
        "max_out_len": 256,
        "batch_size": 16,
        "temperature": 0.5,
        "top_k": 10,
        "top_p": 0.7,
        "repetition_penalty": 1.2,
        "request_rate": 0,
        "seed": 77,
    }]

    aisbench_cases = [{
        "case_type": "performance",
        "dataset_path": os.path.join(DATASET_PATH, dataset_name),
        "request_conf": "vllm_api_stream_chat",
        "dataset_conf": "textvqa/textvqa_gen_base64",
<<<<<<< HEAD
        "num_prompts": 200,
=======
        "num_prompts": num_prompts,
>>>>>>> 25530c30
        "batch_size": 1024,
        "temperature": 0.5,
        "top_k": 10,
        "top_p": 0.7,
        "repetition_penalty": 1.2,
        "request_rate": request_rate,
        "baseline": 1,
        "seed": 77,
        "result_file_name": f"qwen2_5_vl_7b_{dataset_name}_1E3PD",
        "threshold": 0.97
    }]

    api_port = 10001
    async with RemoteEPDServer(run_mode="worker",
                               store_type="storage",
                               proxy_type="api_server",
                               api_server_port=api_port,
                               pd_num=3,
                               e_num=1,
                               env_dict=env_dict,
                               e_serve_args=e_server_args,
                               pd_serve_args=pd_server_args) as server:
        # warm up
        run_aisbench_cases(model=model,
                           port=api_port,
                           aisbench_cases=warmup_cases,
                           verify=False,
                           save=False)
        for aisbench_case in aisbench_cases:
            run_aisbench_cases(model=model,
                               port=api_port,
                               card_num=4,
                               aisbench_cases=[aisbench_case])
            server.save_ttft_data(file_name=f"{dataset_name}_1E3PD_ttft",
                                  index=aisbench_case["request_rate"] / 4)


REQUEST_CONFIG = [(0.9, 600), (1.8, 800), (3, 900), (4.5, 900), (6, 900)]
@pytest.mark.asyncio
@pytest.mark.parametrize("model", MODELS)
@pytest.mark.parametrize("tp_size", TENSOR_PARALLELS)
@pytest.mark.parametrize("dataset_name", DATASET_NAME)
@pytest.mark.parametrize("request_rate, num_prompts", REQUEST_CONFIG)
async def test_1e2pd_001(model: str, tp_size: int, dataset_name: str,
                         request_rate: int, num_prompts: int, teardown):
    env_dict = {
        "TIMECOUNT_ENABLED": "1",
        "VLLM_HTTP_TIMEOUT_KEEP_ALIVE": "120"
    }
    e_server_args = [
        "--no-enable-prefix-caching", "--model", model,
        "--tensor-parallel-size",
        str(tp_size), "--max-model-len", "10000", "--max-num-batched-tokens",
        "10000", "--max-num-seqs", "1", "--enforce-eager",
        "--gpu-memory-utilization", "0.0", "--ec-transfer-config",
        '{"ec_connector_extra_config":{"shared_storage_path":"' +
        SHARED_STORAGE_PATH +
        '"},"ec_connector":"ECSharedStorageConnector","ec_role": "ec_producer"}'
    ]

    pd_server_args = [
        "--model", model, "--max-model-len", "10000",
        "--max-num-batched-tokens", "10000", "--tensor-parallel-size",
        str(tp_size), "--max-num-seqs", "300", "--gpu-memory-utilization",
        "0.95", "--enforce-eager", "--ec-transfer-config",
        '{"ec_connector_extra_config":{"shared_storage_path":"' +
        SHARED_STORAGE_PATH +
        '"},"ec_connector":"ECSharedStorageConnector","ec_role": "ec_consumer"}'
    ]

    warmup_cases = [{
        "case_type": "performance",
        "dataset_path": os.path.join(DATASET_PATH, dataset_name),
        "request_conf": "vllm_api_stream_chat",
        "dataset_conf": "textvqa/textvqa_gen_base64",
        "num_prompts": 50,
        "max_out_len": 256,
        "batch_size": 16,
        "temperature": 0.5,
        "top_k": 10,
        "top_p": 0.7,
        "repetition_penalty": 1.2,
        "request_rate": 0,
        "seed": 77,
    }]
    aisbench_cases = [{
        "case_type": "performance",
        "dataset_path": os.path.join(DATASET_PATH, dataset_name),
        "request_conf": "vllm_api_stream_chat",
        "dataset_conf": "textvqa/textvqa_gen_base64",
<<<<<<< HEAD
        "num_prompts": 200,
=======
        "num_prompts": num_prompts,
>>>>>>> 25530c30
        "batch_size": 1024,
        "temperature": 0.5,
        "top_k": 10,
        "top_p": 0.7,
        "repetition_penalty": 1.2,
        "request_rate": request_rate,
        "baseline": 1,
        "seed": 77,
        "result_file_name": f"qwen2_5_vl_7b_{dataset_name}_1E2PD",
        "threshold": 0.97
    }]

    api_port = 10001
    async with RemoteEPDServer(run_mode="worker",
                               store_type="storage",
                               proxy_type="api_server",
                               api_server_port=api_port,
                               pd_num=2,
                               e_num=1,
                               env_dict=env_dict,
                               e_serve_args=e_server_args,
                               pd_serve_args=pd_server_args) as server:
        # warm up
        run_aisbench_cases(model=model,
                           port=api_port,
                           aisbench_cases=warmup_cases,
                           verify=False,
                           save=False)
        for aisbench_case in aisbench_cases:
            run_aisbench_cases(model=model,
                               port=api_port,
                               card_num=3,
                               aisbench_cases=[aisbench_case])
            server.save_ttft_data(file_name=f"{dataset_name}_1E2PD_ttft",
                                  index=aisbench_case["request_rate"] / 3)<|MERGE_RESOLUTION|>--- conflicted
+++ resolved
@@ -74,11 +74,7 @@
         "dataset_path": os.path.join(DATASET_PATH, dataset_name),
         "request_conf": "vllm_api_stream_chat",
         "dataset_conf": "textvqa/textvqa_gen_base64",
-<<<<<<< HEAD
-        "num_prompts": 200,
-=======
         "num_prompts": num_prompts,
->>>>>>> 25530c30
         "batch_size": 1024,
         "temperature": 0.5,
         "top_k": 10,
@@ -162,11 +158,7 @@
         "dataset_path": os.path.join(DATASET_PATH, dataset_name),
         "request_conf": "vllm_api_stream_chat",
         "dataset_conf": "textvqa/textvqa_gen_base64",
-<<<<<<< HEAD
-        "num_prompts": 200,
-=======
         "num_prompts": num_prompts,
->>>>>>> 25530c30
         "batch_size": 1024,
         "temperature": 0.5,
         "top_k": 10,
@@ -257,11 +249,7 @@
         "dataset_path": os.path.join(DATASET_PATH, dataset_name),
         "request_conf": "vllm_api_stream_chat",
         "dataset_conf": "textvqa/textvqa_gen_base64",
-<<<<<<< HEAD
-        "num_prompts": 200,
-=======
         "num_prompts": num_prompts,
->>>>>>> 25530c30
         "batch_size": 1024,
         "temperature": 0.5,
         "top_k": 10,
